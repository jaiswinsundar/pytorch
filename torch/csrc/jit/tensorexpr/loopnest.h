#pragma once

#include <string>
#include <unordered_map>
#include <unordered_set>
#include <vector>

#include <torch/csrc/WindowsTorchApiMacro.h>

namespace torch {
namespace jit {
namespace tensorexpr {

class Expr;
class Var;
class Buf;
class Tensor;
class Function;
class Stmt;
class For;
class Block;
class Store;
class Dtype;

class TORCH_API LoopNest {
 public:
  // A constructor for building a LoopNest from a list of Tensors
  LoopNest(
      const std::vector<Tensor*>& output_tensors,
      const std::vector<Tensor*>& tensors_to_compute);

  // A convenience constructor for the case when all tensors are output tensors
  LoopNest(const std::vector<Tensor*>& output_tensors);

  // A constructor for building a LoopNest from an Stmt and a list of output
  // buffers.
  LoopNest(Stmt* stmt, std::unordered_set<const Buf*> output_bufs);

  // A constructor for building a LoopNest from another loopnest. It clones the
  // other loopnest's stmt.
  LoopNest(const LoopNest& other);

  Stmt* root_stmt() const {
    return root_stmt_;
  }

  std::vector<For*> getLoopStmtsFor(Tensor*) const;
  std::vector<For*> getLoopStmtsFor(const Buf*) const;
  std::vector<For*> getLoopStmtsFor(Stmt*) const;
  Stmt* getLoopBodyFor(Tensor*) const;
  Stmt* getLoopBodyFor(const Buf*) const;

  // Returns the For stmt that is immediately enclosing the given stmt.
  static For* getParentLoop(const Stmt* st);

  // Returns the list of For stmts corresponding to the loopnest that is
  // enclosing the given stmt.
  static std::vector<For*> getEnclosingLoopNest(const Stmt* st);

  // Returns a list of all Stmts that write to the given buf.
  std::vector<const Stmt*> getAllWritesToBuf(const Buf*) const;

  // The following methods return the For loops that contain writes to
  // the given buf.
  //
  // For example, consider the following code:
  //   for i1
  //     for j1
  //       a[i1,j1] =
  //   for i2
  //     for j2
  //       for k2
  //         a[i2,j2] =
  //     for j3
  //       a[i2,j3] =

  // Returns a list of For loops which directly contain a Stmt that writes
  // to buf.
  // For the above example:
  //   getAllInnermostLoopsWritingToBuf(a) => {j1, k2, j3}
  std::vector<For*> getAllInnermostLoopsWritingToBuf(const Buf*) const;

  // Returns a list of For loopnests which contain a Stmt that writes to
  // the given buf. Each loopnest here is a vector For loops.
  // For the above example:
  //   getAllLoopNestsWritingToBuf(a) => {{i1,j1}, {i2,j2,k2}, {i2,j3}}
  std::vector<std::vector<For*>> getAllLoopNestsWritingToBuf(const Buf*) const;

  Stmt* simplify();

  bool computeInline(Stmt* s);
  bool computeInline(const Buf* b);
  void inlineIntermediateBufs(bool allow_duplicated_work);

  // Optimizes conditionals.
  //
  // Currently, only the following pattern of conditionals is optimized.
  // This corresponds to the conditional format that is generated to handle
  // `aten::cat` op.
  //
  //   for (int i = 0; i < 20; i++) {
  //     A[i] = IfThenElse(i<5 ? 1 : 0, B[i], C[i-5])
  //   }
  //
  // Constraints that must be satisfied for this optimization:
  //   * All conditions should be of the form "var < expr".
  //   * All conditions should have the same variable, say v.
  //   * The condition variable found should be the same as the inner-most
  //     loop variable. TODO: Remove this constraint.
  //   * If there are multiple stores that contain conditionals using the same
  //     loop variable, only the first conditional will be optimized.
  //     TODO: Remove this constraint.
  bool optimizeConditionals();

  // Splits the given loop into 2 nested loops with the given factor as the
  // inner loop bound. If the factor does not evenly divide the loop bound,
  // then the remainining iterations are extracted into a tail loop that is
  // added after the given loop.
  //
  // For example, consider the following code:
  //   for (int i = 0; i < 100; ++i) {
  //     A[i] =
  //   }
  //
  // splitWithTail(i, 8, ...) will result in:
  //   for (int i_outer = 0; i_outer < 12; ++i_outer) {
  //     for (int i_inner = 0; i_inner < 8; ++i_inner) {
  //       A[i_outer * 8 + i_inner] =
  //     }
  //   }
  //   for (int i_tail = 0; i_tail < 4; ++i_tail) {
  //     A[i_tail + 96] =
  //   }
  //
  // The given loop will be transformed to the outer loop after splitting.
  // So, the pointer to the input loop should be valid after splitting and
  // will point to the outer loop. The `inner` and `tail` parameters will be
  // set to point to the inner and tail loops that are generated.
  static void splitWithTail(For* f, int factor, For** inner, For** tail);
  // A convenience wrapper when the caller does not need to access the
  // split loops.
  static void splitWithTail(For* f, int factor);

  // Splits the given loop into 2 nested loops with the given factor as the
  // inner loop bound. If the factor does not evenly divide the loop bound,
  // then a conditional is inserted into the body to handle the remaining
  // iterations appropriately.
  //
  // For example, consider the following code:
  //   for (int i = 0; i < 100; ++i) {
  //     A[i] =
  //   }
  //
  // splitWithMask(i, 8, ...) will result in:
  //   for (int i_outer = 0; i_outer < 13; ++i_outer) {
  //     for (int i_inner = 0; i_inner < 8; ++i_inner) {
  //       if (i_outer * 8 + i_inner < 100) {
  //         A[i_outer * 8 + i_inner] =
  //       }
  //     }
  //   }
  //
  // The given loop will be transformed to the outer loop after splitting.
  // So, the pointer to the input loop should be valid after splitting and
  // will point to the outer loop. The `inner` parameter will be set to point
  // to the inner loop that is generated.
  static void splitWithMask(For* f, int factor, For** inner);
  // A convenience wrapper when the caller does not need to access the
  // split loops.
  static void splitWithMask(For* f, int factor);

  // The following methods support loop distribution.
  // For example, consider the following code. This will be used to
  // demonstrate the methods below.
  //
  // S1:  for i
  // S2:    A[i] = 0
  // S3:    for j
  // S4:      A[i] = A[i] +
  // S5:    B[i] = A[i]
  // S6:    for k
  // S7:      B[i] = B[i] +

  // This method distributes the given loop over its body by splitting
  // after every given pivot stmt.
  //
  // NOTE: Pivot stmts that are not in the given loop's body will be ignored.
  //
  // For the above example:
  //   distributeLoop(S1, {S3, S5})
  // will result in:
  // S1:  for i
  // S2:    A[i] = 0
  // S3:    for j
  // S4:      A[i] = A[i] +
  //   :  for i
  // S5:    B[i] = A[i]
  //   :  for i
  // S6:    for k
  // S7:      B[i] = B[i] +
  static std::vector<For*> distributeLoop(
      For* loop,
      const std::unordered_set<Stmt*>& pivots);

  // This method distributes the given loop over every stmt in its body.
  //
  // For the above example:
  //   distributeLoop(S1)
  // will result in:
  // S1:  for i
  // S2:    A[i] = 0
  //   :  for i
  // S3:    for j
  // S4:      A[i] = A[i] +
  //   :  for i
  // S5:    B[i] = A[i]
  //   :  for i
  // S6:    for k
  // S7:      B[i] = B[i] +
  static std::vector<For*> distributeLoop(For* loop);

  // This method distributes the given loop over its body by splitting
  // after every For stmt in its body.
  //
  // For the above example:
  //   distributeLoopOverInnerLoops(S1)
  // will result in:
  // S1:  for i
  // S2:    A[i] = 0
  // S3:    for j
  // S4:      A[i] = A[i] +
  //   :  for i
  // S5:    B[i] = A[i]
  // S6:    for k
  // S7:      B[i] = B[i] +
  static std::vector<For*> distributeLoopOverInnerLoops(For* loop);

  // This method performs loop fusion.
  // For example, consider the following code.
  //
  // S1:  for m
  // S2:    A[m] = 0
  // S3:    for j
  // S4:      A[m] = A[m] +
  // S5:  for n
  // S5:    B[n] = A[n]
  // S6:    for k
  // S7:      B[n] = B[n] +
  //
  // fuseLoops({S1, S5}), will return the following loop:
  // S1:  for m
  // S2:    A[m] = 0
  // S3:    for j
  // S4:      A[m] = A[m] +
  // S5:    B[m] = A[m]
  // S6:    for k
  // S7:      B[m] = B[m] +
  //
  // Loop fusion is done only when all the conditions below are satisfied.
  //  * All the loops have the same parent.
  //  * There are no statements between these loops in their parent body.
  //  * The start bounds are the same for all loops.
  //  * The stop bounds are the same for all loops.
  //  * Fusing the loops does not violate or add any dependencies.
  static bool fuseLoops(const std::vector<For*>& loops, For** fused);

  static void reorderAxis(For* a, For* b);

  // Reorder the given list of loops according to the permutation specified.
  // Here permutation[i] represents the location of the loop i in the result.
  //
  // For example, consider the following code:
  //   for p
  //     for q
  //       for r
  //         for s
  //           A[p,q,r,s] =
  //
  // reorder({p, q, r, s}, {2, 3, 0, 1}) will return the list of loops in the
  // following form:
  //    for r
  //      for s
  //        for p
  //          for q
  //            A[p,q,r,s] =
  static std::vector<For*> reorder(
      const std::vector<For*>& loops,
      const std::vector<size_t>& permutation);

  // Returns true if the given loops are perfectly nested, i.e., every loop
  // (except the innermost) should have exactly one statement in its body
  // and that statement must be the next inner loop.
  static bool areLoopsPerfectlyNested(const std::vector<For*>& loops);

  // Returns true if the given loop has a loop-carried dependence.
  static bool hasLoopCarriedDependence(For* loop);

  static void unroll(For* f, Stmt** unrolled);
  static void unroll(For* f);

  static bool normalize(For* f);
  static bool isNormalized(For* f);

  static bool flatten(const std::vector<For*>& f, For** flattened);
  static bool flatten(const std::vector<For*>& f);

  // Compresses the given buffer based on its use in the given Stmts.
  // For example, given the input:
  //
  // for (int i = 0; i < 100; ++i) {
  //   for (int j = 0; j < 200; ++j) {
  //     A[i,j] = sin(i*j)
  //   }
  //   for (int j = 0; j < 199; ++j) {
  //     B[i,j] = A[i,j] + A[i, j+1]
  //   }
  // }
  //
  // compressBuffer(A, ...) will compress buffer A from
  // [100, 200] to [1, 200] and modify the code as follows:
  //
  // for (int i = 0; i < 100; ++i) {
  //   for (int j = 0; j < 200; ++j) {
  //     A[0,j] = sin(i*j)
  //   }
  //   for (int j = 0; j < 199; ++j) {
  //     B[i,j] = A[0,j] + A[0, j+1]
  //   }
  // }
  static void compressBuffer(Buf* buf, Stmt* stmt);

  // Get 'num' loops from the loopnest starting at 'f'.
  static std::vector<For*> getLoopStmtsInLoopNest(For* f, size_t num);

  // LoopOptions are propagated to tail.
  static void sliceHead(For* f, int factor, For** head, For** tail);
  static void sliceHead(For* f, int factor);
  // LoopOptions are propagated to head.
  static void sliceTail(For* f, int factor, For** head, For** tail);
  static void sliceTail(For* f, int factor);

  using AccessResult = std::pair<const Buf*, Stmt*>;
  // Insert a cache for the consumer's usages of the buffer produced in
  // consumer, and redirect reads and writes in the consumer to that cache.
  // Returns a pair of the new cache buffer, and the new rewritten consumer.
  static AccessResult cacheAccesses(
      const Buf* producer,
      const std::string& name,
      Stmt* consumer);

  // Insert a temporary computation of statement S in the scope of loop AT.
  // S is assumed to be a Store or a Block containing a Store. Along with the
  // computation itself, this transformation inserts Alloc/Free statements for
  // the temporary buffer used in the computation.
  static void computeAt(Stmt* s, For* at);

  // Rfactor a reduction axis into a normal axis.
  //
  // Requirements:
  //  * S is the reduction store
  //  * S is the only statement in the innermost loop
  //  * There is at least two reduction arguments in S
  //  * OUTER_REDUCTION_FOR loop corresponds to the outermost reduction variable
  //  used in the store and all other reduction variables are index variables of
  //  children loops of OUTER_REDUCTION_FOR
  //  * OUTER_REDUCTION_FOR is a perfect loop nest, i.e. it has only loops
  //  corresponding to the other reduction variables and the store, nested into
  //  each other
  //
  // What it does:
  //   * Introduce a new buffer with an extra dimension of a size equal to the
  //   span of the loop OUTER_REDUCTION_FOR (the new buffer is returned via
  //   RFAC_BUF_PTR)
  //   * Insert an initialization store for the new buffer in
  //   OUTER_REDUCTION_FOR before its nested loop
  //   * Replace the reduction store to the original buffer with the reduction
  //   store to the temp buffer, removing the index var of OUTER_REDUCTION_FOR
  //   from reduction arguments
  //   * Insert a final reduction store over the extra dimension of the new
  //   buffer to the original buffer
  //   * Returns TRUE if the transformation succeeded and FALSE otherwise
  //
  // Example:
  // Original IR:
  // S1: for i      # normal axis
  // S2:   X[i] = 0
  // S3:   for j    # reduction axis
  // S4:     for k  # reduction axis
  // S5:       X[i] = ReduceOp(X[i] + Y[i,j,k], reduce_axis={j,k})
  //
  // After RFACTOR(S5, S3)
  // S1: for i               # normal axis
  // S2:   X[i] = 0
  // S3:   for j             # reduction axis for X, normal axis for X_rfac
  //         X_rfac[i,j] = 0
  // S4:     for k           # reduction axis
  //           X_rfac[i,j] = ReduceOp(X_rfac[i,j] + Y[i,j,k], reduce_axis={k})
  //         X[i] = ReduceOp(X[i] + X_rfac[i,j], reduce_axis={j})
  static bool rfactor(Stmt* s, For* outer_reduction_for);
  static bool rfactor(Stmt* s, For* outer_reduction_for, Buf** rfac_buf_ptr);

<<<<<<< HEAD
=======
  // Vectorize the given loop. This method requires that the given loop
  // does not perform a reduction.
  // It returns true if vectorization is successful and false otherwise.
  static bool vectorize(For*);

  // Find the inner-most loops and vectorize them. Currently, this only works
  // for the LLVM backend, when no reductions are involved.
  void vectorizeInnerLoops();

  void setBufferMap(
      For* f,
      const std::unordered_map<std::string, const Buf*>& map);

>>>>>>> 5d76b55e
  void eliminateDeadStores();
  void prepareForCodegen();

  const std::unordered_set<const Buf*> getInputBufs() const;
  const std::unordered_set<const Buf*> getOutputBufs() const {
    return output_bufs_;
  }

 private:
  void initialize(
      const std::vector<Tensor*>& output_tensors,
      const std::vector<Tensor*>& tensors_to_compute);
  Stmt* insertAllocFree(Stmt* stmt);
  const std::unordered_set<const Buf*> getIntermediateBufs() const;

  Stmt* root_stmt_;

  std::unordered_set<const Buf*> output_bufs_;
};

TORCH_API Stmt* FlattenIndexes(Stmt* s);

// TODO: Revisit this once we decide on how dependencies analysis should look
// like. Maybe we would choose to use a different API and BufUse would be
// removed, or if we decide to keep it we need to properly document its API.
struct BufLoadOrStoreUse {
  Stmt* s;
  bool isStore;
};

/*
 * Returns a map ( Buf -> uses of this Buf), uses are represented as vectors of
 * BufUse elements, which are Stmt* and a bool isStore flag. The order of uses
 * in the vectors reflects the order in which the uses appear in the given
 * statement.
 */
std::unordered_map<const Buf*, std::vector<BufLoadOrStoreUse>>
findLoadOrStoreUses(Stmt* s);

} // namespace tensorexpr
} // namespace jit
} // namespace torch<|MERGE_RESOLUTION|>--- conflicted
+++ resolved
@@ -399,8 +399,6 @@
   static bool rfactor(Stmt* s, For* outer_reduction_for);
   static bool rfactor(Stmt* s, For* outer_reduction_for, Buf** rfac_buf_ptr);
 
-<<<<<<< HEAD
-=======
   // Vectorize the given loop. This method requires that the given loop
   // does not perform a reduction.
   // It returns true if vectorization is successful and false otherwise.
@@ -410,11 +408,6 @@
   // for the LLVM backend, when no reductions are involved.
   void vectorizeInnerLoops();
 
-  void setBufferMap(
-      For* f,
-      const std::unordered_map<std::string, const Buf*>& map);
-
->>>>>>> 5d76b55e
   void eliminateDeadStores();
   void prepareForCodegen();
 
