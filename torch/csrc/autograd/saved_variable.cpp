--- conflicted
+++ resolved
@@ -37,12 +37,8 @@
       "you can make a clone to get a normal tensor and use it in autograd.")
 
     was_default_constructed_ = false;
-    is_inplace_on_view_ = is_inplace_on_view;
     auto& version_counter = impl::version_counter(variable);
     saved_version_ = version_counter.current_version();
-
-    // This check actually does not hold
-    // TORCH_CHECK(is_output && variable.is_leaf(), "Variable is both an output and a leaf");
 
     // If the variable is a leaf or is not an output, we can safely save the
     // original variable without running the risk of reference cycles.
@@ -51,35 +47,24 @@
     // we are currently constructing (the one that owns this SavedVariable).
     // 2. If the variable is a leaf, it only has weak reference to the grad_accumulator
     // which cannot create a cycle.
+    // In those cases, we save the original variable and don't need further processing.
     if (!is_output || variable.is_leaf()) {
       saved_original_ = true;
       data_ = variable;
       return;
     }
 
+    // From now on, we can assume the variable is not a leaf and is an output.
+
+    is_inplace_on_view_ = is_inplace_on_view;
     output_nr_ = variable.output_nr();
-<<<<<<< HEAD
-=======
-    requires_grad_ = variable.requires_grad();
-    has_grad_fn_ = !variable.is_leaf();
     version_counter_ = version_counter;
->>>>>>> 0d10f9d4
 
     // These copies are all shared_ptr copies, so slightly more expensive.
     // Do them here instead of in the init list in case data is undefined.
     data_ = variable.tensor_data();
 
-<<<<<<< HEAD
-    if(is_inplace_view) {
-=======
-    if (variable.is_leaf()) {
-      grad_accumulator_ = impl::grad_accumulator(variable);
-    } else if (!is_output) {
-      grad_fn_ = variable.grad_fn();
-    }
-
-    if(is_output && is_inplace_on_view) {
->>>>>>> 0d10f9d4
+    if(is_inplace_on_view) {
       weak_grad_fn_ = variable.grad_fn();
     }
 
@@ -103,17 +88,10 @@
 
   // We want grad_fn here to provide the most helpful debug message to the user
   // if versions don't match
-<<<<<<< HEAD
-  auto grad_fn = saved_original ? data_.grad_fn()
-                                : is_inplace_view_ ? weak_grad_fn_.lock()
-                                                   : nullptr;
-  if (!saved_original && !grad_fn) {
-=======
   auto grad_fn = saved_original_ ? data_.grad_fn()
                                 : is_inplace_on_view_ ? weak_grad_fn_.lock()
-                                                      : grad_fn_;
-  if (has_grad_fn_ && !grad_fn) {
->>>>>>> 0d10f9d4
+                                                      : nullptr;
+  if (!saved_original_ && !grad_fn) {
     TORCH_CHECK(saved_for,"No grad_fn for non-leaf saved variable");
     grad_fn = std::move(saved_for);
   }
@@ -145,9 +123,13 @@
     TORCH_CHECK(false, message.str());
   }
 
+  // The version counter is correct. If we have the original variable, we simply return it
+
   if (saved_original_) {
     return data_;
   }
+
+  // From now on, we can assume the variable is not a leaf and is an output.
 
   // NB: saved views are unpacked as normal Variables (not views) even though
   // they still share the same storage. This works only because we never call
