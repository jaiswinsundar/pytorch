--- conflicted
+++ resolved
@@ -2564,12 +2564,8 @@
     OpInfo('div',
            variant_test_name='true_rounding',
            dtypes=all_types_and_complex_and(torch.bool, torch.half, torch.bfloat16),
-<<<<<<< HEAD
            sample_inputs_func=partial(sample_inputs_div, rounding_mode=None),
-=======
-           sample_inputs_func=partial(sample_inputs_div, rounding_mode='true'),
            skips=(SkipInfo('TestOpInfo', 'test_duplicate_method_tests'),),
->>>>>>> 50cb75ed
            assert_autodiffed=True),
     OpInfo('div',
            variant_test_name='trunc_rounding',
