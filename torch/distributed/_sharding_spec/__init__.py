--- conflicted
+++ resolved
@@ -1,12 +1,6 @@
 from .api import (
-<<<<<<< HEAD
     ChunkShardingSpec,
-    DevicePlacement,
+    DevicePlacementSpec,
     GenericShardingSpec,
     PlacementSpec,
-=======
-    PlacementSpec,
-    DevicePlacementSpec,
-    ChunkShardingSpec
->>>>>>> 49d67c05
 )