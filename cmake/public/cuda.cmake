--- conflicted
+++ resolved
@@ -188,11 +188,6 @@
 find_library(CUDA_NVRTC_LIB nvrtc
     PATHS ${CUDA_TOOLKIT_ROOT_DIR}
     PATH_SUFFIXES lib lib64 lib/x64)
-<<<<<<< HEAD
-  if(CUDA_NVRTC_LIB AND NOT CUDA_NVRTC_SHORTHASH)
- execute_process(
-    COMMAND "${PYTHON_EXECUTABLE}" -c
-=======
 if(CUDA_NVRTC_LIB AND NOT CUDA_NVRTC_SHORTHASH)
   if("${PYTHON_EXECUTABLE}" STREQUAL "")
     set(_python_exe "python")
@@ -201,7 +196,6 @@
   endif()
   execute_process(
     COMMAND "${_python_exe}" -c
->>>>>>> 98fcdb80
     "import hashlib;hash=hashlib.sha256();hash.update(open('${CUDA_NVRTC_LIB}','rb').read());print(hash.hexdigest()[:8])"
     RESULT_VARIABLE _retval
     OUTPUT_VARIABLE CUDA_NVRTC_SHORTHASH)
