#include <gtest/gtest.h>

#include <limits>
#include <memory>
#include <sstream>
#include <stdexcept>
#include <unordered_map>

#include <test/cpp/tensorexpr/test_base.h>

#include <test/cpp/tensorexpr/padded_buffer.h>
#include <torch/csrc/jit/tensorexpr/analysis.h>
#include <torch/csrc/jit/tensorexpr/eval.h>
#include <torch/csrc/jit/tensorexpr/ir.h>
#include <torch/csrc/jit/tensorexpr/ir_printer.h>
#include <torch/csrc/jit/tensorexpr/ir_simplifier.h>
#include <torch/csrc/jit/tensorexpr/loopnest.h>
#include <torch/csrc/jit/tensorexpr/tensor.h>
#include <torch/csrc/jit/testing/file_check.h>

namespace torch {
namespace jit {

using namespace torch::jit::tensorexpr;

TEST(Reductions, ReduceSum0D_1) {
  KernelScope kernel_scope;
  const int M = 10;

  Placeholder b(BufHandle("b", {M}, kFloat));
  std::vector<float> in(M);
  for (int j = 0; j < M; ++j) {
    in[j] = j;
  }

  std::vector<float> out(M, -1.f);

  Tensor* c = Reduce("sum", {{M, "m"}}, Sum(), b, {});
  LoopNest loop({c});
  loop.prepareForCodegen();
  Stmt* s = loop.root_stmt();
  s = IRSimplifier::simplify(s);

  SimpleIREvaluator cg(s, {b, c});

  cg.call({in, out});
  for (int i = 0; i < M; ++i) {
    ASSERT_EQ(out[i], in[i]);
  }
}

TEST(Reductions, ReduceSum0D_2) {
  KernelScope kernel_scope;
  const int M = 10;

  Placeholder b(BufHandle("b", {}, kFloat));
  std::vector<float> in(1);
  in[0] = 77.7;

  std::vector<float> out(1, -1.f);

  Tensor* c = Reduce("sum", {}, Sum(), b, {});
  LoopNest loop({c});
  loop.prepareForCodegen();
  Stmt* s = loop.root_stmt();
  s = IRSimplifier::simplify(s);

  SimpleIREvaluator cg(s, {b, c});

  cg.call({in, out});
  ASSERT_EQ(out[0], in[0]);
}

// Sum an array to a single value.
// NOLINTNEXTLINE(cppcoreguidelines-avoid-non-const-global-variables)
TEST(Reductions, ReduceSum1D) {
  KernelScope kernel_scope;

  Placeholder b(BufHandle("b", {10}, kFloat));
  std::vector<float> in(10);
  for (int j = 0; j < 10; ++j) {
    in[j] = j;
  }

  std::vector<float> out(1, -1.f);

  Tensor* c = Reduce("sum", {}, Sum(), b, {{10, "m"}});
  LoopNest loop({c});
  loop.prepareForCodegen();
  Stmt* s = loop.root_stmt();
  s = IRSimplifier::simplify(s);

  SimpleIREvaluator cg(s, {b, c});

  cg.call({in, out});
  ASSERT_EQ(out[0], 45);
}
// Sum a 2D tensor to a 1D tensor with dynamic shapes.
// NOLINTNEXTLINE(cppcoreguidelines-avoid-non-const-global-variables)
TEST(Reductions, ReduceSum2D) {
  KernelScope kernel_scope;

  const int M = 3;
  const int N = 7;

  VarHandle m("m", kInt);
  VarHandle n("n", kInt);

  Placeholder b(BufHandle("b", {m, n}, kFloat));
  std::vector<float> in(M * N);
  for (int i = 0; i < M; ++i) {
    for (int j = 0; j < N; ++j) {
      in[i * N + j] = j;
    }
  }

  std::vector<float> out(M, -1.f);

  Tensor* c = Reduce("sum", {{M, "m"}}, Sum(), b, {{N, "n"}});
  LoopNest loop({c});
  loop.prepareForCodegen();
  Stmt* s = loop.root_stmt();
  s = IRSimplifier::simplify(s);

  SimpleIREvaluator cg(s, {b, c, n, m});

  cg.call({in, out, 5, 7});

  float expected = 0;
  for (int i = 0; i < N; ++i) {
    // NOLINTNEXTLINE(bugprone-narrowing-conversions,cppcoreguidelines-narrowing-conversions)
    expected += i;
  }

  for (int i = 0; i < M; ++i) {
    ASSERT_EQ(out[i], expected);
  }
}

// Sum a 3D tensor to both a 2D and 1D tensor, then reduce the 2D tensor flat to
// check our work.
// NOLINTNEXTLINE(cppcoreguidelines-avoid-non-const-global-variables)
TEST(Reductions, ReduceSum3D) {
  KernelScope kernel_scope;

  const int M = 10;
  VarHandle m("m", kInt);

  Placeholder b(BufHandle("b", {2, 3, m}, kFloat));

  Tensor* c = Reduce("sum", {{2, "l"}, {3, "n"}}, Sum(), b, {{m, "m"}});
  LoopNest loop({c});
  loop.prepareForCodegen();
  Stmt* s = loop.root_stmt();
  s = IRSimplifier::simplify(s);

  SimpleIREvaluator cg(s, {b, c, m});

  std::vector<float> bData(2 * 3 * M, 0);
  std::vector<float> cData(2 * 3, 6.0f);
  std::vector<float> dData(2, 1.0f);
  std::vector<float> eData(2, 1.0f);

  for (int i = 0; i < 2 * 3; ++i) {
    for (int j = 0; j < M; ++j) {
      bData[i * M + j] = j;
    }
  }

  cg.call({bData, cData, M});
  float expected = 0;
  for (int i = 0; i < M; ++i) {
    // NOLINTNEXTLINE(bugprone-narrowing-conversions,cppcoreguidelines-narrowing-conversions)
    expected += i;
  }

  for (int i = 0; i < 2 * 3; ++i) {
    ASSERT_EQ(cData[i], expected);
  }

  Tensor* d = Reduce("sum2", {{2, "l"}}, Sum(), b, {{3, "n"}, {m, "m"}});
  LoopNest loop2({d});
  loop2.prepareForCodegen();
  Stmt* s2 = loop2.root_stmt();
  s2 = IRSimplifier::simplify(s2);

  SimpleIREvaluator cg2(s2, {b, d, m});
  cg2.call({bData, dData, M});

  // We're combining an additional dimension of 3, so the sum is 3x.
  expected = expected * 3;

  for (int i = 0; i < 2; ++i) {
    ASSERT_EQ(dData[i], expected);
  }

  // This is the same as just reducing the original result across that axis.
  Placeholder c_buf(BufHandle(c->buf()));
  Tensor* e = Reduce("sum3", {{2, "l"}}, Sum(), c_buf, {{3, "m"}});
  LoopNest loop3({e});
  loop3.prepareForCodegen();
  Stmt* s3 = loop3.root_stmt();
  s3 = IRSimplifier::simplify(s3);

  SimpleIREvaluator cg3(s3, {c, e});
  cg3.call({cData, eData});

  for (int i = 0; i < 2; ++i) {
    ASSERT_EQ(eData[i], expected);
  }
}

// Sum a large (10 D) Tensor 5 dimensions in.
// NOLINTNEXTLINE(cppcoreguidelines-avoid-non-const-global-variables)
TEST(Reductions, ReduceSum10D) {
  KernelScope kernel_scope;

  Placeholder in_(BufHandle("in_", {2, 3, 2, 3, 2, 3, 2, 3, 2, 3}, kFloat));
  const int InputSize = 2 * 3 * 2 * 3 * 2 * 3 * 2 * 3 * 2 * 3;
  Placeholder out_(BufHandle("out_", {2, 3, 2, 3, 2}, kFloat));
  const int OutputSize = 2 * 3 * 2 * 3 * 2;

  std::vector<float> in(InputSize, 1.f);
  std::vector<float> out(OutputSize, -1.f);

  Tensor* c = Reduce(
      "sum",
      {{2, "a"}, {3, "b"}, {2, "c"}, {3, "d"}, {2, "e"}},
      Sum(),
      in_,
      {{3, "f"}, {2, "g"}, {3, "h"}, {2, "i"}, {3, "j"}});
  LoopNest loop({c});
  loop.prepareForCodegen();
  Stmt* s = loop.root_stmt();
  s = IRSimplifier::simplify(s);

  SimpleIREvaluator cg(s, {in_, c});

  cg.call({in, out});

  // NOLINTNEXTLINE(bugprone-integer-division)
  float expected = InputSize / OutputSize;
  for (int i = 0; i < OutputSize; ++i) {
    ASSERT_EQ(out[i], expected);
  }
}

// Reduce via Mul rather than Add using a custom Reducer.
// NOLINTNEXTLINE(cppcoreguidelines-avoid-non-const-global-variables)
TEST(Reductions, ReduceProduct) {
  KernelScope kernel_scope;

  const int M = 4;
  const int N = 4;

  Placeholder b(BufHandle("b", {M, N}, kFloat));
  std::vector<float> in(M * N);
  for (int i = 0; i < M; ++i) {
    for (int j = 0; j < N; ++j) {
      in[i * N + j] = 2 + j;
    }
  }

  std::vector<float> out(M, -1.f);

  Reducer product(
      ExprHandle(1.f), [](ExprHandle a, ExprHandle b) { return a * b; });

  Tensor* c = Reduce("product", {{M, "m"}}, product, b, {{N, "n"}});
  LoopNest loop({c});
  loop.prepareForCodegen();
  Stmt* s = loop.root_stmt();
  s = IRSimplifier::simplify(s);

  SimpleIREvaluator cg(s, {b, c});

  cg.call({in, out});

  float expected = 1;
  for (int i = 0; i < N; ++i) {
    // NOLINTNEXTLINE(bugprone-narrowing-conversions,cppcoreguidelines-narrowing-conversions)
    expected *= 2 + i;
  }

  for (int i = 0; i < M; ++i) {
    ASSERT_EQ(out[i], expected);
  }
}

// Maximum reductions.
// NOLINTNEXTLINE(cppcoreguidelines-avoid-non-const-global-variables)
TEST(Reductions, ReduceMax) {
  KernelScope kernel_scope;

  Placeholder in_(BufHandle("b", {10}, kFloat));

  std::vector<float> in(10);
  std::vector<float> out(1, -1.f);
  for (int j = 0; j < 10; ++j) {
    in[j] = j;
  }

  Tensor* dm1 = Reduce("max", {}, Maximum(kFloat), in_, {{10, "m"}});

  LoopNest loop({dm1});
  loop.prepareForCodegen();
  Stmt* s = loop.root_stmt();
  s = IRSimplifier::simplify(s);
  SimpleIREvaluator cg(s, {in_, dm1});

  cg.call({in, out});

  ASSERT_EQ(out[0], 9);

  Placeholder in2_(BufHandle("b", {2, 5}, kFloat));
  std::vector<float> out2(2, -1.f);

  Tensor* m2d = Reduce("max", {{2, "n"}}, Maximum(kFloat), in2_, {{5, "m"}});

  LoopNest loop2({m2d});
  loop2.prepareForCodegen();
  s = loop2.root_stmt();
  s = IRSimplifier::simplify(s);

  SimpleIREvaluator cg2(s, {in2_, m2d});
  cg2.call({in, out2});

  ASSERT_EQ(out2[0], 4);
  ASSERT_EQ(out2[1], 9);
}

// Minimum reduction, with custom initialization.
// NOLINTNEXTLINE(cppcoreguidelines-avoid-non-const-global-variables)
TEST(Reductions, ReduceMinCustomInitializer) {
  KernelScope kernel_scope;

  VarHandle minInit("minInit", kFloat);
  Placeholder in_(BufHandle("b", {10}, kFloat));

  std::vector<float> in(10);
  std::vector<float> out(1, -1.f);
  for (int j = 0; j < 10; ++j) {
    in[j] = 10 + j;
  }

  Tensor* min = Reduce(
      "min",
      {},
      Minimum(ExprHandle(minInit)),
      [&](ParameterList& v) { return in_.load(v); },
      {{10, "m"}});

  LoopNest loop({min});
  loop.prepareForCodegen();
  Stmt* s = loop.root_stmt();
  s = IRSimplifier::simplify(s);

  SimpleIREvaluator cg(s, {in_, min, minInit});

  // Works normally (note that out data starts lower than the correct
  // minimum).
  cg.call({in, out, std::numeric_limits<float>::max()});
  ASSERT_EQ(out[0], 10);

  // With an initalizer lower than the min, that's the min.
  cg.call({in, out, 5.f});
  ASSERT_EQ(out[0], 5);
}

// Example implementation of Any/All.
// TODO: this is very awkward without logical And/Or operators.
// NOLINTNEXTLINE(cppcoreguidelines-avoid-non-const-global-variables)
TEST(Reductions, ReduceAnyAll) {
  KernelScope kernel_scope;

  VarHandle searchValue("searchValue", kInt);
  Placeholder b(BufHandle("b", {4, 10}, kInt));

  Reducer anyEqSV(ExprHandle(0), [](ExprHandle a, ExprHandle b) {
    return CompareSelect::make(a, 1, 1, b, kEQ);
  });

  Tensor* any = Reduce(
      "anyEqual",
      {{4, "i"}},
      anyEqSV,
      [&](const auto& i, const auto& j) {
        return CompareSelect::make(b.load(i, j), searchValue, kEQ);
      },
      {{10, "j"}});

  LoopNest loop({any});
  loop.prepareForCodegen();
  Stmt* s = loop.root_stmt();
  s = IRSimplifier::simplify(s);

  SimpleIREvaluator cg(s, {b, any, searchValue});

  std::vector<int> in(40, 0);
  std::vector<int> out(4, 0);

  // input has 0-39 in 4 rows.
  for (int i = 0; i < 40; ++i) {
    in[i] = i;
  }
  cg.call({in, out, 1});

  // only the first row has 1
  ASSERT_EQ(out[0], 1);
  ASSERT_EQ(out[1], 0);
  ASSERT_EQ(out[2], 0);
  ASSERT_EQ(out[3], 0);

  cg.call({in, out, 15});

  // 15 in the 3rd row
  ASSERT_EQ(out[0], 0);
  ASSERT_EQ(out[1], 1);
  ASSERT_EQ(out[2], 0);
  ASSERT_EQ(out[3], 0);

  Reducer allGTSV(ExprHandle(1), [](ExprHandle a, ExprHandle b) {
    return CompareSelect::make(a, 0, 0, b, kEQ);
  });

  Tensor* allGreaterThan = Reduce(
      "allGreaterThan",
      {{4, "i"}},
      allGTSV,
      [&](const auto& i, const auto& j) {
        return CompareSelect::make(b.load(i, j), searchValue, kGT);
      },
      {{10, "j"}});

  LoopNest loop2({allGreaterThan});
  loop2.prepareForCodegen();
  s = loop2.root_stmt();
  s = IRSimplifier::simplify(s);

  SimpleIREvaluator cg2(s, {b, allGreaterThan, searchValue});

  cg2.call({in, out, 11});

  // 11 is in row 2.
  ASSERT_EQ(out[0], 0);
  ASSERT_EQ(out[1], 0);
  ASSERT_EQ(out[2], 1);
  ASSERT_EQ(out[3], 1);

  cg2.call({in, out, -3});

  // All are positive.
  ASSERT_EQ(out[0], 1);
  ASSERT_EQ(out[1], 1);
  ASSERT_EQ(out[2], 1);
  ASSERT_EQ(out[3], 1);
}

// NOLINTNEXTLINE(cppcoreguidelines-avoid-non-const-global-variables)
TEST(Reductions, ReduceMatmul2D) {
  KernelScope kernel_scope;

  Placeholder tA(BufHandle("tA", {3, 2}, kFloat));
  Placeholder tB(BufHandle("tB", {2, 3}, kFloat));

  std::vector<float> tA_(6);
  std::vector<float> tB_(6);

  std::vector<float> out(9, -1.f);
  for (int i = 0; i < 3; ++i) {
    for (int j = 0; j < 2; ++j) {
      tA_[i * 2 + j] = i * 2 + j;
      tB_[j * 3 + i] = i * 2 + j;
    }
  }

  Tensor* mm = Reduce(
      "mm",
      {{3, "m"}, {3, "n"}},
      Sum(),
      [&](const ExprHandle& m, const ExprHandle& n, const ExprHandle& k) {
        return tA.load(m, k) * tB.load(k, n);
      },
      {{2, "k"}});

  LoopNest loop({mm});
  loop.prepareForCodegen();
  Stmt* s = loop.root_stmt();
  s = IRSimplifier::simplify(s);

  SimpleIREvaluator cg(s, {tA, tB, mm});
  cg.call({tA_, tB_, out});

  std::vector<float> expected(
      {1.f, 3.f, 5.f, 3.f, 13.f, 23.f, 5.f, 23.f, 41.f});

  for (int i = 0; i < 9; ++i) {
    ASSERT_EQ(out[i], expected[i]);
  }
}

// NOLINTNEXTLINE(cppcoreguidelines-avoid-non-const-global-variables)
TEST(Reductions, ReduceRfactorLike) {
  KernelScope kernel_scope;

  Placeholder in(BufHandle("in", {10, 10}, kFloat));
  std::vector<float> in_(100);
  for (int i = 0; i < 100; ++i) {
    in_[i] = i;
  }
  std::vector<float> in_rf_(10, -2.f);
  std::vector<float> out(1, -1.f);

  Tensor* l1 = Reduce("l1", {{10, "i"}}, Sum(), in, {{10, "j"}});
  Placeholder in_rf(BufHandle(l1->buf()));

  Tensor* l2 = Reduce("l2", {}, Sum(), in_rf, {{10, "i"}});

  LoopNest loop({l1, l2});
  loop.prepareForCodegen();
  Stmt* s = loop.root_stmt();
  s = IRSimplifier::simplify(s);

  SimpleIREvaluator cg(s, {in, l1, l2});
  cg.call({in_, in_rf_, out});

  ASSERT_EQ(out[0], 99 * 50);
}

// NOLINTNEXTLINE(cppcoreguidelines-avoid-non-const-global-variables)
TEST(Reductions, ReduceAsProducer) {
  KernelScope kernel_scope;

  const int M = 10;
  VarHandle m("m", kInt);

  Placeholder a(BufHandle("a", {2, 3}, kFloat));
  Placeholder b(BufHandle("b", {2, 3, m}, kFloat));

  Tensor* c = Reduce("sum", {{2, "l1"}, {3, "n1"}}, Sum(), b, {{m, "m1"}});
  Tensor* d = Compute(
      "scale",
      {{2, "l2"}, {3, "n1"}},
      [&](const VarHandle& l, const VarHandle& n) {
        return c->load(l, n) * a.load(l, n);
      });
  LoopNest loop({d}, {c, d});
  loop.prepareForCodegen();
  Stmt* s = loop.root_stmt();
  s = IRSimplifier::simplify(s);

  SimpleIREvaluator cg(s, {a, b, d, m});

  std::vector<float> aData(2 * 3, 0);
  std::vector<float> bData(2 * 3 * M, 0);
  std::vector<float> dData(2 * 3, 6.0f);

  for (int i = 0; i < 2 * 3; ++i) {
    aData[i] = 6 - i;
    for (int j = 0; j < M; ++j) {
      bData[i * M + j] = j;
    }
  }

  cg.call({aData, bData, dData, M});
  float expected = 0;
  for (int i = 0; i < M; ++i) {
    // NOLINTNEXTLINE(bugprone-narrowing-conversions,cppcoreguidelines-narrowing-conversions)
    expected += i;
  }
  for (int i = 0; i < 2 * 3; ++i) {
    ASSERT_EQ(dData[i], expected * (6 - i));
  }
}

// NOLINTNEXTLINE(cppcoreguidelines-avoid-non-const-global-variables)
TEST(Reductions, ReduceAsConsumer) {
  KernelScope kernel_scope;

  const int M = 10;
  VarHandle m("m", kInt);

  Placeholder a(BufHandle("a", {2, 3, m}, kFloat));
  Placeholder b(BufHandle("b", {2, 3, m}, kFloat));

  Tensor* c = Compute(
      "scale",
      {{2, "l2"}, {3, "n1"}, {m, "m1"}},
      [&](const VarHandle& l, const VarHandle& n, const VarHandle& m) {
        return b.load(l, n, m) * a.load(l, n, m);
      });
  Tensor* d = Reduce("sum", {{2, "l1"}}, Sum(), c, {{3, "n1"}, {m, "m1"}});
  LoopNest loop({d}, {c, d});
  loop.prepareForCodegen();
  Stmt* s = loop.root_stmt();
  s = IRSimplifier::simplify(s);

  SimpleIREvaluator cg(s, {a, b, d, m});

  std::vector<float> aData(2 * 3 * M, 0);
  std::vector<float> bData(2 * 3 * M, 0);
  std::vector<float> dData(2, 6.0f);

  for (int i = 0; i < 2 * 3; ++i) {
    for (int j = 0; j < M; ++j) {
      bData[i * M + j] = j + 1;
      aData[i * M + j] = 6 - i;
    }
  }

  cg.call({aData, bData, dData, M});
  // NOLINTNEXTLINE(cppcoreguidelines-avoid-c-arrays,modernize-avoid-c-arrays)
  float expected[2] = {0, 0};
  for (int i = 0; i < 2; ++i) {
    for (int j = 0; j < 3; ++j) {
      for (int k = 0; k < M; ++k) {
        // NOLINTNEXTLINE(cppcoreguidelines-avoid-magic-numbers,bugprone-narrowing-conversions,cppcoreguidelines-narrowing-conversions)
        expected[i] += (k + 1) * (6 - (i * 3 + j));
      }
    }
  }

  for (int i = 0; i < 2; ++i) {
    ASSERT_EQ(dData[i], expected[i]);
  }
}

// NOLINTNEXTLINE(cppcoreguidelines-avoid-non-const-global-variables)
TEST(Reductions, SplitReduceAxis) {
  KernelScope kernel_scope;

  Placeholder in(BufHandle("in", {16, 8}, kFloat));

  std::vector<float> in_(16 * 8);
  for (int i = 0; i < 16; ++i) {
    for (int j = 0; j < 8; ++j) {
      in_[i * 8 + j] = i;
    }
  }
  std::vector<float> out(16, -1.f);

  Tensor* tensor = Reduce("sum", {{16, "m"}}, Sum(), in, {{8, "n"}});
  LoopNest l({tensor});
  std::vector<For*> loops = l.getLoopStmtsFor(tensor);
  LoopNest::splitWithTail(loops[1], 2);

  l.prepareForCodegen();

  Stmt* s = l.root_stmt();
  s = IRSimplifier::simplify(s);

  SimpleIREvaluator cg(s, {in, tensor});
  cg.call({in_, out});

  for (int i = 0; i < 16; ++i) {
    ASSERT_EQ(out[i], i * 8);
  }
}

// NOLINTNEXTLINE(cppcoreguidelines-avoid-non-const-global-variables)
TEST(Reductions, SplitNonReduceAxis) {
  KernelScope kernel_scope;

  Placeholder in(BufHandle("in", {16, 8}, kFloat));

  std::vector<float> in_(16 * 8);
  for (int i = 0; i < 16; ++i) {
    for (int j = 0; j < 8; ++j) {
      in_[i * 8 + j] = i;
    }
  }
  std::vector<float> out(16, -1.f);
  Tensor* tensor = Reduce("sum", {{16, "m"}}, Sum(), in, {{8, "n"}});
  LoopNest l({tensor});
  std::vector<For*> loops = l.getLoopStmtsFor(tensor);
  LoopNest::splitWithTail(loops[0], 2);
  LoopNest::splitWithTail(loops[0], 2);

  l.prepareForCodegen();

  Stmt* s = l.root_stmt();
  s = IRSimplifier::simplify(s);

  SimpleIREvaluator cg(s, {in, tensor});
  cg.call({in_, out});

  for (int i = 0; i < 16; ++i) {
    ASSERT_EQ(out[i], i * 8);
  }
}

// NOLINTNEXTLINE(cppcoreguidelines-avoid-non-const-global-variables)
TEST(Reductions, ReorderedReductionInitializer) {
  KernelScope kernel_scope;
  /* From the quip:
  for k in 0..1:  // blockIdx
    for m in 0..128:
      for n in 0..64: // threadIdx
        SumOp(c(k, n), 0, a(k, m, n), {m})
  */

  Placeholder in(BufHandle("in", {1, 12, 6}, kFloat));
  std::vector<float> in_(12 * 6, 1.f);

  Tensor* tensor_ = Reduce("sum", {{1, "k"}, {12, "n"}}, Sum(), in, {{6, "m"}});
  LoopNest l_({tensor_});

  l_.prepareForCodegen();
  Stmt* s_ = Stmt::clone(l_.root_stmt());
  s_ = IRSimplifier::simplify(s_);

  Tensor* tensor = Reduce("sum", {{1, "k"}, {12, "n"}}, Sum(), in, {{6, "m"}});
  LoopNest l({tensor});

  auto loops = l.getLoopStmtsFor(tensor);
  l.setGPUBlockIndex(loops[0], 0);
  l.setGPUThreadIndex(loops[1], 0);

  LoopNest::reorderAxis(loops[1], loops[2]);

  Stmt* s = l.root_stmt();
  // NOLINTNEXTLINE(clang-analyzer-deadcode.DeadStores)
  s = IRSimplifier::simplify(s);

  l.prepareForCodegen();

  s = l.root_stmt();
  s = IRSimplifier::simplify(s);

  std::vector<float> out1(16, -1.f);
  SimpleIREvaluator cg(s_, {in, tensor_});
  cg.call({in_, out1});

  std::vector<float> out2(16, -1.f);
  SimpleIREvaluator cg2(s, {in, tensor});
  cg2.call({in_, out2});

  for (int i = 0; i < 16; ++i) {
    ASSERT_EQ(out1[i], out2[i]);
  }
}

// NOLINTNEXTLINE(cppcoreguidelines-avoid-non-const-global-variables)
TEST(Reductions, ReduceRfactor) {
  KernelScope kernel_scope;

  const int M = 10;
  const int N = 10;
  VarHandle m("m", kInt);
  VarHandle n("n", kInt);

  Placeholder b(BufHandle("b", {m, n}, kFloat));
  std::vector<float> in(M * N);
  for (int j = 0; j < M * N; ++j) {
    in[j] = j;
  }

  std::vector<float> out(1, -1.f);

  Tensor* c = Reduce("sum", {}, Sum(), b, {{m, "m"}, {n, "n"}});
  LoopNest loop({c});
  std::vector<For*> loops = loop.getLoopStmtsFor(c);
  // NOLINTNEXTLINE(cppcoreguidelines-pro-type-const-cast)
  auto c_body = const_cast<Stmt*>(loop.getAllWritesToBuf(c->buf())[1]);
  ASSERT_TRUE(loop.rfactor(c_body, loops.at(0)));
  auto rc = NodeFinder<ReduceOp>::find(loop.root_stmt());
  ASSERT_EQ(rc.size(), 2);
  loop.prepareForCodegen();
  Stmt* s = loop.root_stmt();
  s = IRSimplifier::simplify(s);

  SimpleIREvaluator cg(s, {b, c, m, n});

  cg.call({in, out, M, N});
  ASSERT_EQ(out[0], 4950);
}

// NOLINTNEXTLINE(cppcoreguidelines-avoid-non-const-global-variables)
TEST(Reductions, Reduce3DRfactorInner) {
  KernelScope kernel_scope;

  const int M = 10;
  const int N = 10;
  const int K = 10;
  VarHandle m("m", kInt);
  VarHandle n("n", kInt);
  VarHandle k("k", kInt);

  Placeholder b(BufHandle("b", {m, n, k}, kFloat));
  std::vector<float> in(M * N * K);
  for (int j = 0; j < M * N * K; ++j) {
    in[j] = j;
  }

  std::vector<float> out(1, -1.f);

  Tensor* c = Reduce("sum", {}, Sum(), b, {{m, "m"}, {n, "n"}, {k, "k"}});
  LoopNest loop({c});
  std::vector<For*> loops = loop.getLoopStmtsFor(c);
  // NOLINTNEXTLINE(cppcoreguidelines-pro-type-const-cast)
  auto c_body = const_cast<Stmt*>(loop.getAllWritesToBuf(c->buf())[1]);
  ASSERT_FALSE(loop.rfactor(c_body, loops.at(2)));
  auto rc = NodeFinder<ReduceOp>::find(loop.root_stmt());
  ASSERT_EQ(rc.size(), 1);
  loop.prepareForCodegen();
  Stmt* s = loop.root_stmt();
  s = IRSimplifier::simplify(s);

  SimpleIREvaluator cg(s, {b, c, m, n, k});

  cg.call({in, out, M, N, K});
  ASSERT_EQ(out[0], 499500);
}

// NOLINTNEXTLINE(cppcoreguidelines-avoid-non-const-global-variables)
TEST(Reductions, Reduce3DRfactorOuter) {
  KernelScope kernel_scope;

  const int M = 10;
  const int N = 10;
  const int K = 10;
  VarHandle m("m", kInt);
  VarHandle n("n", kInt);
  VarHandle k("k", kInt);

  Placeholder b(BufHandle("b", {m, n, k}, kFloat));
  std::vector<float> in(M * N * K);
  for (int j = 0; j < M * N * K; ++j) {
    in[j] = j;
  }

  std::vector<float> out(1, -1.f);

  Tensor* c = Reduce("sum", {}, Sum(), b, {{m, "m"}, {n, "n"}, {k, "k"}});
  LoopNest loop({c});
  std::vector<For*> loops = loop.getLoopStmtsFor(c);
  // NOLINTNEXTLINE(cppcoreguidelines-pro-type-const-cast)
  auto c_body = const_cast<Stmt*>(loop.getAllWritesToBuf(c->buf())[1]);
  ASSERT_TRUE(loop.rfactor(c_body, loops.at(0)));
  auto rc = NodeFinder<ReduceOp>::find(loop.root_stmt());
  ASSERT_EQ(rc.size(), 2);
  loop.prepareForCodegen();
  Stmt* s = loop.root_stmt();
  s = IRSimplifier::simplify(s);

  SimpleIREvaluator cg(s, {b, c, m, n, k});
  cg.call({in, out, M, N, K});
  ASSERT_EQ(out[0], 499500);
}

// NOLINTNEXTLINE(cppcoreguidelines-avoid-non-const-global-variables)
TEST(Reductions, ReduceRepeatedInternalRfactor) {
  KernelScope kernel_scope;

  Placeholder in_(BufHandle("in_", {2, 3, 4, 5, 6}, kFloat));
  const int InputSize = 2 * 3 * 4 * 5 * 6;

  std::vector<float> in(InputSize, 1.f);
  std::vector<float> out(1, -1.f);
  std::vector<float> ref(1, -1.f);

  Tensor* c = Reduce(
      "sum",
      {},
      Sum(),
      in_,
      {{2, "a"}, {3, "b"}, {4, "c"}, {5, "d"}, {6, "e"}});
  LoopNest orig_loop({c});

  // Try rfactoring N outer loops
  for (int rfac_number = 1; rfac_number < 5; rfac_number++) {
    LoopNest refloop(orig_loop);
    LoopNest loop(orig_loop);
    refloop.prepareForCodegen();
    SimpleIREvaluator ref_cg(
        IRSimplifier::simplify(refloop.root_stmt()), {in_, c});
    ref_cg.call({in, ref});

    // NOLINTNEXTLINE(cppcoreguidelines-pro-type-const-cast)
    Buf* tmp_buf = const_cast<Buf*>(c->buf());

    for (int idx = 0; idx < rfac_number; idx++) {
      // NOLINTNEXTLINE(cppcoreguidelines-pro-type-const-cast)
      auto reduce = const_cast<Stmt*>(loop.getAllWritesToBuf(tmp_buf)[1]);
      ASSERT_TRUE(loop.rfactor(
          reduce, loop.getLoopStmtsFor(tmp_buf).at(idx), &tmp_buf));
    }

    loop.prepareForCodegen();
    Stmt* s = loop.root_stmt();
    s = IRSimplifier::simplify(s);

    SimpleIREvaluator cg(s, {in_, c});
    cg.call({in, out});

    ASSERT_EQ(ref[0], out[0]);
  }
}

// Split a reduction axis with a tail loop.
// NOLINTNEXTLINE(cppcoreguidelines-avoid-non-const-global-variables)
TEST(Reductions, ReduceSplitTail) {
  KernelScope kernel_scope;

  const int M = 10;
  const int N = 10;
  const int K = 10;

  Placeholder b(BufHandle("b", {M, N, K}, kFloat));
  std::vector<float> in(M * N * K);
  for (int j = 0; j < M * N * K; ++j) {
    in[j] = j;
  }

  for (int i = 0; i < 3; ++i) {
    std::vector<float> out(M, -1.f);

    Tensor* c = Reduce("sum", {{M, "m"}}, Sum(), b, {{N, "n"}, {K, "k"}});
    LoopNest loop({c});
    std::vector<For*> loops = loop.getLoopStmtsFor(c);
    LoopNest::splitWithTail(loops[i], 8);

    loop.prepareForCodegen();
    Stmt* s = loop.root_stmt();
    s = IRSimplifier::simplify(s);

    SimpleIREvaluator cg(s, {b, c});

    cg.call({in, out});
    ASSERT_EQ(out[0], 4950);
  }
}

// Split a reduction axis cleanly so there is no tail loop.
// NOLINTNEXTLINE(cppcoreguidelines-avoid-non-const-global-variables)
TEST(Reductions, ReduceSplitNoTail) {
  KernelScope kernel_scope;

  const int M = 10;
  const int N = 10;
  const int K = 10;
  Placeholder b(BufHandle("b", {M, N, K}, kFloat));
  std::vector<float> in(M * N * K);
  for (int j = 0; j < M * N * K; ++j) {
    in[j] = j;
  }

  for (int i = 0; i < 3; ++i) {
    std::vector<float> out(M, -1.f);

    Tensor* c = Reduce("sum", {{M, "m"}}, Sum(), b, {{N, "n"}, {K, "k"}});
    LoopNest loop({c});
    std::vector<For*> loops = loop.getLoopStmtsFor(c);
    LoopNest::splitWithTail(loops[i], 5);

    loop.prepareForCodegen();
    Stmt* s = loop.root_stmt();
    s = IRSimplifier::simplify(s);

    SimpleIREvaluator cg(s, {b, c});

    cg.call({in, out});
    ASSERT_EQ(out[0], 4950);
  }
}

// Split a reduction axis with only a tail loop (the split loop will be size 0
// and eliminated out).
// NOLINTNEXTLINE(cppcoreguidelines-avoid-non-const-global-variables)
TEST(Reductions, ReduceOverSplitTail) {
  KernelScope kernel_scope;

  const int M = 10;
  const int N = 10;
  const int K = 10;

  Placeholder b(BufHandle("b", {M, N, K}, kFloat));
  std::vector<float> in(M * N * K);
  for (int j = 0; j < M * N * K; ++j) {
    in[j] = j;
  }

  for (int i = 0; i < 3; ++i) {
    std::vector<float> out(M, -1.f);

    Tensor* c = Reduce("sum", {{M, "m"}}, Sum(), b, {{N, "n"}, {K, "k"}});
    LoopNest loop({c});
    std::vector<For*> loops = loop.getLoopStmtsFor(c);
    LoopNest::splitWithTail(loops[i], 16);

    loop.prepareForCodegen();
    Stmt* s = loop.root_stmt();
    s = IRSimplifier::simplify(s);

    SimpleIREvaluator cg(s, {b, c});

    cg.call({in, out});
    ASSERT_EQ(out[0], 4950);
  }
}

// Split a reduction axis with a mask.
// NOLINTNEXTLINE(cppcoreguidelines-avoid-non-const-global-variables)
TEST(Reductions, ReduceSplitMask) {
  KernelScope kernel_scope;

  const int M = 10;
  const int N = 10;
  const int K = 10;

  Placeholder b(BufHandle("b", {M, N, K}, kFloat));
  std::vector<float> in(M * N * K);
  for (int j = 0; j < M * N * K; ++j) {
    in[j] = j;
  }

  for (int i = 0; i < 3; ++i) {
    std::vector<float> out(M, -1.f);

    Tensor* c = Reduce("sum", {{M, "m"}}, Sum(), b, {{N, "n"}, {K, "k"}});
    LoopNest loop({c});
    std::vector<For*> loops = loop.getLoopStmtsFor(c);
    LoopNest::splitWithMask(loops[i], 8);

    loop.prepareForCodegen();
    Stmt* s = loop.root_stmt();
    s = IRSimplifier::simplify(s);

    SimpleIREvaluator cg(s, {b, c});

    cg.call({in, out});
    ASSERT_EQ(out[0], 4950);
  }
}

// Split a reduction axis cleanly not requiring a mask.
// NOLINTNEXTLINE(cppcoreguidelines-avoid-non-const-global-variables)
TEST(Reductions, ReduceSplitNoMask) {
  KernelScope kernel_scope;

  const int M = 10;
  const int N = 10;
  const int K = 10;
  Placeholder b(BufHandle("b", {M, N, K}, kFloat));
  std::vector<float> in(M * N * K);
  for (int j = 0; j < M * N * K; ++j) {
    in[j] = j;
  }

  for (int i = 0; i < 3; ++i) {
    std::vector<float> out(M, -1.f);

    Tensor* c = Reduce("sum", {{M, "m"}}, Sum(), b, {{N, "n"}, {K, "k"}});
    LoopNest loop({c});
    std::vector<For*> loops = loop.getLoopStmtsFor(c);
    LoopNest::splitWithMask(loops[i], 5);

    loop.prepareForCodegen();
    Stmt* s = loop.root_stmt();
    s = IRSimplifier::simplify(s);

    SimpleIREvaluator cg(s, {b, c});

    cg.call({in, out});
    ASSERT_EQ(out[0], 4950);
  }
}

// Split a reduction axis with all logic in the mask.
// NOLINTNEXTLINE(cppcoreguidelines-avoid-non-const-global-variables)
TEST(Reductions, ReduceOverSplitMask) {
  KernelScope kernel_scope;

  const int M = 10;
  const int N = 10;
  const int K = 10;

  Placeholder b(BufHandle("b", {M, N, K}, kFloat));
  std::vector<float> in(M * N * K);
  for (int j = 0; j < M * N * K; ++j) {
    in[j] = j;
  }

  for (int i = 0; i < 3; ++i) {
    std::vector<float> out(M, -1.f);

    Tensor* c = Reduce("sum", {{M, "m"}}, Sum(), b, {{N, "n"}, {K, "k"}});
    LoopNest loop({c});
    std::vector<For*> loops = loop.getLoopStmtsFor(c);
    LoopNest::splitWithMask(loops[i], 16);

    loop.prepareForCodegen();
    Stmt* s = loop.root_stmt();
    s = IRSimplifier::simplify(s);

    SimpleIREvaluator cg(s, {b, c});

    cg.call({in, out});
    ASSERT_EQ(out[0], 4950);
  }
}

// Test an rfactor when there are two ReduceOps in the graph due to a
// splitWithTail.
// NOLINTNEXTLINE(cppcoreguidelines-avoid-non-const-global-variables)
TEST(Reductions, ReduceSplitRfactor) {
  KernelScope kernel_scope;

  const int M = 2;
  const int N = 10;
  const int K = 10;
  const int SPLIT_FACTOR = 4;

  Placeholder b(BufHandle("b", {M, N, K}, kFloat));
  std::vector<float> in(M * N * K);
  for (int m = 0; m < M; ++m) {
    for (int j = 0; j < N * K; ++j) {
      in[m * N * K + j] = j;
    }
  }

  std::vector<float> out(M, -1.f);

  Tensor* c = Reduce("sum", {{M, "m"}}, Sum(), b, {{N, "n"}, {K, "k"}});
  LoopNest loop({c});
  std::vector<For*> loops = loop.getLoopStmtsFor(c);
  LoopNest::splitWithTail(loops[2], SPLIT_FACTOR);

  // NOLINTNEXTLINE(cppcoreguidelines-pro-type-const-cast)
  auto c_body = const_cast<Stmt*>(loop.getAllWritesToBuf(c->buf())[2]);
  auto all_loops = loop.getAllLoopNestsWritingToBuf(c->buf());
  ASSERT_TRUE(all_loops.size() == 3 && all_loops.at(2).size() == 3);
  LoopNest::reorderAxis(all_loops[2][1], all_loops[2][2]);
  all_loops = loop.getAllLoopNestsWritingToBuf(c->buf());
  ASSERT_TRUE(all_loops.size() == 3 && all_loops.at(2).size() == 3);
  ASSERT_TRUE(loop.rfactor(c_body, all_loops[2][1]));
  loop.prepareForCodegen();
  loop.simplify();
  Stmt* s = loop.root_stmt();

  SimpleIREvaluator cg(s, {b, c});

  cg.call({in, out});
  for (int i = 0; i < M; ++i) {
    ASSERT_EQ(out[0], 4950);
  }
}

// Test an rfactor which ends up being eliminated since the total loop size is
// smaller than the split factor.
// NOLINTNEXTLINE(cppcoreguidelines-avoid-non-const-global-variables)
TEST(Reductions, ReduceOverSplitRfactor) {
  KernelScope kernel_scope;

  const int N = 10;
  const int K = 10;
  const int SPLIT_FACTOR = 16;

  Placeholder b(BufHandle("b", {N, K}, kFloat));
  std::vector<float> in(N * K);
  for (int j = 0; j < N * K; ++j) {
    in[j] = j;
  }

  std::vector<float> out(1, -1.f);

  Tensor* c = Reduce("sum", {}, Sum(), b, {{N, "n"}, {K, "k"}});
  LoopNest loop({c});
  std::vector<For*> loops = loop.getLoopStmtsFor(c);
  // NOLINTNEXTLINE(cppcoreguidelines-init-variables)
  For *i, *t;
  LoopNest::splitWithTail(loops[1], SPLIT_FACTOR, &i, &t);
  LoopNest::reorderAxis(loops[0], i);

  auto all_loops = loop.getAllLoopNestsWritingToBuf(c->buf());
  ASSERT_TRUE(all_loops.size() == 3 && all_loops.at(1).size() == 3);
  // NOLINTNEXTLINE(cppcoreguidelines-pro-type-const-cast)
  auto c_body = const_cast<Stmt*>(loop.getAllWritesToBuf(c->buf())[1]);
  ASSERT_TRUE(loop.rfactor(c_body, all_loops[1][0]));
  LoopNest::reorderAxis(all_loops[1][0], all_loops[1][2]);

  loop.prepareForCodegen();
  loop.simplify();
  Stmt* s = loop.root_stmt();

  SimpleIREvaluator cg(s, {b, c});

  cg.call({in, out});
  ASSERT_EQ(out[0], 4950);

  std::ostringstream oss;
  oss << *s;

  // Check the IR to verify the rfactored reduce is eliminated.
  // TODO: The alloc free should be eliminated here since it is size 0.
  const std::string& verification_pattern =
      R"IR(
# CHECK: Allocate(tmp_buf); // dtype=float, dims=[0]
# CHECK: sum[0] = 0.f;
# CHECK: for (int n = 0; n < 10; n++) {
# CHECK:   for (int k_tail = 0; k_tail < 10; k_tail++) {
# CHECK:     sum[0] = (sum[0]) + (b[k_tail + 10 * n]);
# CHECK:   }
# CHECK: }
# CHECK: Free(tmp_buf);)IR";
  // TODO: rfactor output is not consistent yet, will fix (@nickg).
  // torch::jit::testing::FileCheck().run(verification_pattern, oss.str());
}

// NOLINTNEXTLINE(cppcoreguidelines-avoid-non-const-global-variables)
TEST(Reductions, ReduceInlineReduction) {
  KernelScope kernel_scope;
  const int M = 4;
  const int N = 5;
  const int K = 6;

  Placeholder a_buf("a", kFloat, {M});
  Placeholder b_buf("b", kFloat, {M, N, K});

  Tensor* x = Reduce("x", {{M, "m1"}}, Sum(), b_buf, {{N, "n1"}, {K, "k1"}});
  Tensor* y = Compute("y", {{M, "m2"}}, [&](const VarHandle& m) {
    return a_buf.load(m) + x->load(m);
  });

  PaddedBuffer<float> a_v(M);
  PaddedBuffer<float> b_v(M, N, K);

  for (int i = 0; i < M; i++) {
    a_v(i) = i * i;
  }
  for (int i = 0; i < M; i++) {
    for (int j = 0; j < N; j++) {
      for (int k = 0; k < K; k++) {
        b_v(i, j, k) = j * j * k;
      }
    }
  }

  LoopNest l1({y}, {x, y});
  // Cannot inline a reduction computation
  ASSERT_FALSE(l1.computeInline(x->buf()));
}

// NOLINTNEXTLINE(cppcoreguidelines-avoid-non-const-global-variables)
TEST(Reductions, ReduceInlineConsumer) {
  KernelScope kernel_scope;
  const int M = 4;
  const int N = 5;
  const int K = 6;

  Placeholder a_buf("a", kFloat, {M, N, K});
  Placeholder b_buf("b", kFloat, {M, N, K});

  Tensor* x = Compute(
      "x",
      {{M, "m1"}, {N, "n1"}, {K, "k1"}},
      [&](const VarHandle& m, const VarHandle& n, const VarHandle& k) {
        return a_buf.load(m, n, k) + b_buf.load(m, n, k);
      });
  Tensor* y = Reduce("y", {{M, "m2"}}, Sum(), x, {{N, "n2"}, {K, "k2"}});

  PaddedBuffer<float> a_v(M, N, K);
  PaddedBuffer<float> b_v(M, N, K);

  for (int i = 0; i < M; i++) {
    for (int j = 0; j < N; j++) {
      for (int k = 0; k < K; k++) {
        a_v(i, j, k) = i * i + k;
        b_v(i, j, k) = j * j + k;
      }
    }
  }

  LoopNest l1({y}, {x, y});
  LoopNest l2(l1);
  l2.computeInline(x->buf());

  l1.prepareForCodegen();
  l2.prepareForCodegen();

  Stmt* stmt1 = IRSimplifier::simplify(l1.root_stmt());
  Stmt* stmt2 = IRSimplifier::simplify(l2.root_stmt());

  SimpleIREvaluator eval1(stmt1, {a_buf, b_buf, y});
  SimpleIREvaluator eval2(stmt2, {a_buf, b_buf, y});

  PaddedBuffer<float> y_1(M);
  PaddedBuffer<float> y_2(M);

  eval1(a_v, b_v, y_1);
  eval2(a_v, b_v, y_2);
  ExpectAllNear(y_1, y_2, 1e-5);
  std::ostringstream oss1, oss2;
  oss1 << *stmt1;
  oss2 << *stmt2;
  ASSERT_GT(oss1.str().size(), oss2.str().size());
}

// NOLINTNEXTLINE(cppcoreguidelines-avoid-non-const-global-variables)
TEST(Reductions, ReduceInlineReducerInternal) {
  KernelScope kernel_scope;
  const int M = 4;
  const int N = 5;
  const int K = 6;

  Placeholder a_buf("a", kFloat, {M, N, K});
  Placeholder b_buf("b", kFloat, {M, N, K});

  Tensor* x = Compute(
      "x",
      {{M, "m1"}, {N, "n1"}, {K, "k1"}},
      [&](const VarHandle& m, const VarHandle& n, const VarHandle& k) {
        return a_buf.load(m, n, k) + b_buf.load(m, n, k);
      });

  Reducer minimum(ExprHandle(0.f), [&](ExprHandle a, ExprHandle b) {
    return Add::make(ExprHandle(1.f), Min::make(a, b, false));
  });
  Tensor* y = Reduce("y", {{M, "m2"}}, minimum, x, {{N, "n2"}, {K, "k2"}});

  PaddedBuffer<float> a_v(M, N, K);
  PaddedBuffer<float> b_v(M, N, K);

  for (int i = 0; i < M; i++) {
    for (int j = 0; j < N; j++) {
      for (int k = 0; k < K; k++) {
        a_v(i, j, k) = i * i + k;
        b_v(i, j, k) = j * j + k;
      }
    }
  }

  LoopNest l1({y}, {x, y});
  LoopNest l2(l1);
  l2.computeInline(x->buf());

  l1.prepareForCodegen();
  l2.prepareForCodegen();

  Stmt* stmt1 = IRSimplifier::simplify(l1.root_stmt());
  Stmt* stmt2 = IRSimplifier::simplify(l2.root_stmt());

  SimpleIREvaluator eval1(stmt1, {a_buf, b_buf, y});
  SimpleIREvaluator eval2(stmt2, {a_buf, b_buf, y});

  PaddedBuffer<float> y_1(M);
  PaddedBuffer<float> y_2(M);

  eval1(a_v, b_v, y_1);
  eval2(a_v, b_v, y_2);
  ExpectAllNear(y_1, y_2, 1e-5);
  std::ostringstream oss1, oss2;
  oss1 << *stmt1;
  oss2 << *stmt2;
  ASSERT_GT(oss1.str().size(), oss2.str().size());
}

// NOLINTNEXTLINE(cppcoreguidelines-avoid-non-const-global-variables)
TEST(Reductions, ReductionCacheAccessesOperatorAxis) {
  KernelScope kernel_scope;

  int L = 4;
  int N = 3;
  int M = 2;

  Placeholder a(BufHandle("a", {L, N, M}, kFloat));
  Placeholder b(BufHandle("b", {L, N, M}, kFloat));

  Tensor* c = Compute(
      "scale",
      {{L, "l2"}, {N, "n1"}, {M, "m1"}},
      [&](const VarHandle& l, const VarHandle& n, const VarHandle& m) {
        return b.load(l, n, m) * a.load(l, n, m);
      });
  Tensor* d = Reduce("sum", {{L, "l1"}}, Sum(), c, {{N, "n1"}, {M, "m1"}});

  Tensor* e = Compute("scale", {{L, "l"}}, [&](const VarHandle& l) {
    return b.load(0, 0, l) * d->load(l);
  });

  LoopNest l({e}, {c, d, e});
  LoopNest l_before(l);
  l_before.prepareForCodegen();
  SimpleIREvaluator cg_before(l_before.root_stmt(), {a, b, e});

  Stmt* d_loop = l.getLoopStmtsFor(d)[0];
  l.cacheAccesses(d->buf(), "d_local", d_loop);
  l.prepareForCodegen();

  Stmt* result = IRSimplifier::simplify(l.root_stmt());
  SimpleIREvaluator cg_after(result, {a, b, e});

  std::ostringstream oss;
  oss << *result;
  const std::string& expected_ir =
      R"IR(
#CHECK: Allocate(d_local); // dtype=float, dims=[4]
#CHECK: for (int l1
#CHECK:   d_local[l1] = 0.f
#CHECK:   for (int n1
#CHECK:     for (int m1
#CHECK:       d_local[l1] = (d_local[l1]) + (scale[
#CHECK:     }
#CHECK:   }
#CHECK: }
#CHECK: for (int i
#CHECK:   sum[i] = d_local[i]
#CHECK: Free(d_local);
#CHECK-NOT: d_local
      )IR";
  torch::jit::testing::FileCheck().run(expected_ir, oss.str());

  PaddedBuffer<float> a_v(L, M, N, "a");
  PaddedBuffer<float> b_v(L, M, N, "b");
  PaddedBuffer<float> c_v(L, M, N, "c");
  PaddedBuffer<float> d_v(L, "d");
  PaddedBuffer<float> e_before(L, "e_before");
  PaddedBuffer<float> e_after(L, "e_after");

  for (int l = 0; l < L; l++) {
    for (int m = 0; m < M; m++) {
      for (int n = 0; n < N; n++) {
        a_v(l, m, n) = at::randn({1}).item().to<float>();
        b_v(l, m, n) = at::randn({1}).item().to<float>();
      }
    }
  }

  cg_before.call({a_v, b_v, e_before});
  cg_after.call({a_v, b_v, e_after});

  // NOLINTNEXTLINE(cppcoreguidelines-avoid-magic-numbers)
  ExpectAllNear(e_before, e_after, 1e-5);
}

// NOLINTNEXTLINE(cppcoreguidelines-avoid-non-const-global-variables)
TEST(Reductions, ReductionCacheAccessesOuterReduceAxis) {
  KernelScope kernel_scope;

  int L = 4;
  int N = 3;
  int M = 2;

  Placeholder a(BufHandle("a", {L, N, M}, kFloat));
  Placeholder b(BufHandle("b", {L, N, M}, kFloat));

  Tensor* c = Compute(
      "scale",
      {{L, "l2"}, {N, "n1"}, {M, "m1"}},
      [&](const VarHandle& l, const VarHandle& n, const VarHandle& m) {
        return b.load(l, n, m) * a.load(l, n, m);
      });
  Tensor* d = Reduce("sum", {{L, "l1"}}, Sum(), c, {{N, "n1"}, {M, "m1"}});

  Tensor* e = Compute("scale", {{L, "l"}}, [&](const VarHandle& l) {
    return b.load(0, 0, l) * d->load(l);
  });

  LoopNest l({e}, {c, d, e});
  LoopNest l_before(l);
  l_before.prepareForCodegen();
  SimpleIREvaluator cg_before(l_before.root_stmt(), {a, b, e});

  Stmt* d_loop = l.getLoopStmtsFor(d)[1];
  l.cacheAccesses(d->buf(), "d_local", d_loop);
  l.prepareForCodegen();

  Stmt* result = IRSimplifier::simplify(l.root_stmt());
  SimpleIREvaluator cg_after(result, {a, b, e});

  std::ostringstream oss;
  oss << *result;
  const std::string& expected_ir =
      R"IR(
#CHECK: Allocate(d_local); // dtype=float, dims=[1]
#CHECK: sum[l1] = 0
#CHECK: d_local[0] = sum[l1]
#CHECK: for (int n1
#CHECK:   for (int m1
#CHECK: d_local[0] = (d_local[0]) + (scale[
#CHECK:   }
#CHECK: }
#CHECK: sum[l1] = d_local[0]
#CHECK: Free(d_local);
#CHECK-NOT: d_local
      )IR";
  torch::jit::testing::FileCheck().run(expected_ir, oss.str());

  PaddedBuffer<float> a_v(L, M, N, "a");
  PaddedBuffer<float> b_v(L, M, N, "b");
  PaddedBuffer<float> c_v(L, M, N, "c");
  PaddedBuffer<float> d_v(L, "d");
  PaddedBuffer<float> e_before(L, "e_before");
  PaddedBuffer<float> e_after(L, "e_after");

  for (int l = 0; l < L; l++) {
    for (int m = 0; m < M; m++) {
      for (int n = 0; n < N; n++) {
        a_v(l, m, n) = at::randn({1}).item().to<float>();
        b_v(l, m, n) = at::randn({1}).item().to<float>();
      }
    }
  }

  cg_before.call({a_v, b_v, e_before});
  cg_after.call({a_v, b_v, e_after});

  // NOLINTNEXTLINE(cppcoreguidelines-avoid-magic-numbers)
  ExpectAllNear(e_before, e_after, 1e-5);
}

// NOLINTNEXTLINE(cppcoreguidelines-avoid-non-const-global-variables)
TEST(Reductions, ReductionCacheAccessesInnerReduceAxis) {
  KernelScope kernel_scope;

  int L = 4;
  int N = 3;
  int M = 2;

  Placeholder a(BufHandle("a", {L, N, M}, kFloat));
  Placeholder b(BufHandle("b", {L, N, M}, kFloat));

  Tensor* c = Compute(
      "scale",
      {{L, "l2"}, {N, "n1"}, {M, "m1"}},
      [&](const VarHandle& l, const VarHandle& n, const VarHandle& m) {
        return b.load(l, n, m) * a.load(l, n, m);
      });
  Tensor* d = Reduce("sum", {{L, "l1"}}, Sum(), c, {{N, "n1"}, {M, "m1"}});

  Tensor* e = Compute("scale", {{L, "l"}}, [&](const VarHandle& l) {
    return b.load(0, 0, l) * d->load(l);
  });

  LoopNest l({e}, {c, d, e});
  LoopNest l_before(l);
  l_before.prepareForCodegen();
  SimpleIREvaluator cg_before(l_before.root_stmt(), {a, b, e});

  Stmt* d_loop = l.getLoopStmtsFor(d)[2];
  l.cacheAccesses(d->buf(), "d_local", d_loop);
  l.prepareForCodegen();

  Stmt* result = IRSimplifier::simplify(l.root_stmt());
  SimpleIREvaluator cg_after(result, {a, b, e});

  std::ostringstream oss;
  oss << *result;
  const std::string& expected_ir =
      R"IR(
#CHECK: sum[l1] = 0
#CHECK: for (int n1
#CHECK:   Allocate(d_local); // dtype=float, dims=[1]
#CHECK:   d_local[0] = 0
#CHECK:   for (int m1
#CHECK:     d_local[0] = (d_local[0]) + (scale[
#CHECK:   }
#CHECK:   sum[l1] = (sum[l1]) + (d_local[0])
#CHECK:   Free(d_local);
#CHECK: }
#CHECK-NOT: d_local
      )IR";
  torch::jit::testing::FileCheck().run(expected_ir, oss.str());

  PaddedBuffer<float> a_v(L, M, N, "a");
  PaddedBuffer<float> b_v(L, M, N, "b");
  PaddedBuffer<float> c_v(L, M, N, "c");
  PaddedBuffer<float> d_v(L, "d");
  PaddedBuffer<float> e_before(L, "e_before");
  PaddedBuffer<float> e_after(L, "e_after");

  for (int l = 0; l < L; l++) {
    for (int m = 0; m < M; m++) {
      for (int n = 0; n < N; n++) {
        a_v(l, m, n) = at::randn({1}).item().to<float>();
        b_v(l, m, n) = at::randn({1}).item().to<float>();
      }
    }
  }

  cg_before.call({a_v, b_v, e_before});
  cg_after.call({a_v, b_v, e_after});

  // NOLINTNEXTLINE(cppcoreguidelines-avoid-magic-numbers)
  ExpectAllNear(e_before, e_after, 1e-5);
}

// NOLINTNEXTLINE(cppcoreguidelines-avoid-non-const-global-variables)
TEST(Reductions, ReductionCacheBodyAccess) {
  KernelScope kernel_scope;

  Placeholder a(BufHandle("a", {24, 32, 12}, kFloat));
  Placeholder b(BufHandle("b", {24, 32, 12}, kFloat));

  Tensor* c = Compute(
      "scale",
      {{24, "l2"}, {32, "n1"}, {12, "m1"}},
      [&](const VarHandle& l, const VarHandle& n, const VarHandle& m) {
        return b.load(l, n, m) * a.load(l, n, m);
      });
  Tensor* d = Reduce("sum", {{24, "l1"}}, Sum(), c, {{32, "n1"}, {12, "m1"}});

  Tensor* e = Compute("scale", {{24, "l"}}, [&](const VarHandle& l) {
    return b.load(0, 0, l) * d->load(l);
  });

  LoopNest l({e}, {c, d, e});

  Stmt* d_loop = l.getLoopStmtsFor(d)[1];
  l.cacheAccesses(c->buf(), "scale_local", d_loop);

  l.prepareForCodegen();
  Stmt* result = IRSimplifier::simplify(l.root_stmt());

  std::ostringstream oss;
  oss << *result;
  const std::string& expected_ir =
      R"IR(
#CHECK: Allocate(scale_local); // dtype=float, dims=[1, 32, 12]
#CHECK: for (int j = 0; j < 32; j++) {
#CHECK:   for (int k = 0; k < 12; k++) {
#CHECK:     scale_local[k + 12 * j] = scale[(k + 384 * l1) + 12 * j];
#CHECK: sum[l1] = (sum[l1]) + (scale_local[12 * n1_1 + m1_1]);
#CHECK: Free(scale_local);
#CHECK: scale_1[l] = (b[l]) * (sum[l]);
      )IR";
  torch::jit::testing::FileCheck().run(expected_ir, oss.str());
}

// NOLINTNEXTLINE(cppcoreguidelines-avoid-non-const-global-variables)
TEST(Reductions, ReductionCacheConsumerAccess) {
  KernelScope kernel_scope;

  Placeholder a(BufHandle("a", {24, 32, 12}, kFloat));
  Placeholder b(BufHandle("b", {24, 32, 12}, kFloat));

  Tensor* c = Compute(
      "scale",
      {{24, "l2"}, {32, "n1"}, {12, "m1"}},
      [&](const VarHandle& l, const VarHandle& n, const VarHandle& m) {
        return b.load(l, n, m) * a.load(l, n, m);
      });
  Tensor* d = Reduce("sum", {{24, "l1"}}, Sum(), c, {{32, "n1"}, {12, "m1"}});

  Tensor* e = Compute("scale", {{24, "l"}}, [&](const VarHandle& l) {
    return b.load(0, 0, l) * d->load(l);
  });

  LoopNest l({e}, {c, d, e});

  LoopNest::splitWithMask(l.getLoopStmtsFor(e)[0], 4);

  Stmt* e_loop = l.getLoopStmtsFor(e)[1];
  l.cacheAccesses(d->buf(), "sum_local", e_loop);
  l.prepareForCodegen();

  Stmt* result = IRSimplifier::simplify(l.root_stmt());

  std::ostringstream oss;
  oss << *result;
  const std::string& expected_ir =
      R"IR(
#CHECK: sum[l1] = (sum[l1]) + (scale[
#CHECK: Allocate(sum_local); // dtype=float, dims=[4]
#CHECK: for (int i = 0; i < 4
#CHECK:   sum_local[i] = sum[i + 4 * l_outer];
#CHECK:   scale_1[l_inner + 4 * l_outer] = (b[l_inner + 4 * l_outer]) * (sum_local[l_inner]);
      )IR";
  torch::jit::testing::FileCheck().run(expected_ir, oss.str());
}

// NOLINTNEXTLINE(cppcoreguidelines-avoid-non-const-global-variables)
TEST(Reductions, ReductionSplitCacheConsumerAccess) {
  KernelScope kernel_scope;

  Placeholder a(BufHandle("a", {24, 32, 12}, kFloat));
  Placeholder b(BufHandle("b", {24, 32, 12}, kFloat));

  Tensor* c = Compute(
      "scale",
      {{24, "l2"}, {32, "n1"}, {12, "m1"}},
      [&](const VarHandle& l, const VarHandle& n, const VarHandle& m) {
        return b.load(l, n, m) * a.load(l, n, m);
      });
  Tensor* d = Reduce("sum", {{24, "l1"}}, Sum(), c, {{32, "n1"}, {12, "m1"}});

  Tensor* e = Compute("scale", {{24, "l"}}, [&](const VarHandle& l) {
    return b.load(0, 0, l) * d->load(l);
  });

  LoopNest l({e}, {c, d, e});

  // NOLINTNEXTLINE(cppcoreguidelines-init-variables)
  For* inner;

  // Split outer reduction axis.
  LoopNest::splitWithMask(l.getLoopStmtsFor(d)[0], 4, &inner);

  // Split reduction consumer.
  LoopNest::splitWithMask(l.getLoopStmtsFor(e)[0], 4, &inner);

  l.cacheAccesses(d->buf(), "sum_local", inner);
  l.prepareForCodegen();

  Stmt* result = IRSimplifier::simplify(l.root_stmt());

  // reduction changes but cache does not.
  std::ostringstream oss;
  oss << *result;
  const std::string& expected_ir =
      R"IR(
#CHECK: sum[l1_inner + 4 * l1_outer] = (sum[l1_inner + 4 * l1_outer]) + (scale[((12 * n1_1 + 384 * l1_inner) + m1_1) + 1536 * l1_outer]);
#CHECK: Allocate(sum_local); // dtype=float, dims=[4]
#CHECK: for (int i = 0; i < 4
#CHECK:   sum_local[i] = sum[i + 4 * l_outer];
#CHECK:   scale_1[l_inner + 4 * l_outer] = (b[l_inner + 4 * l_outer]) * (sum_local[l_inner]);
      )IR";
  torch::jit::testing::FileCheck().run(expected_ir, oss.str());
}

// NOLINTNEXTLINE(cppcoreguidelines-avoid-non-const-global-variables)
TEST(Reductions, ReductionReorderCacheConsumerAccess) {
  KernelScope kernel_scope;

  Placeholder a(BufHandle("a", {24, 32, 12}, kFloat));
  Placeholder b(BufHandle("b", {24, 32, 12}, kFloat));

  Tensor* c = Compute(
      "scale",
      {{24, "l2"}, {32, "n1"}, {12, "m1"}},
      [&](const VarHandle& l, const VarHandle& n, const VarHandle& m) {
        return b.load(l, n, m) * a.load(l, n, m);
      });
  Tensor* d = Reduce("sum", {{24, "l1"}}, Sum(), c, {{32, "n1"}, {12, "m1"}});

  Tensor* e = Compute("scale", {{24, "l"}}, [&](const VarHandle& l) {
    return b.load(0, 0, l) * d->load(l);
  });

  LoopNest l({e}, {c, d, e});

  // NOLINTNEXTLINE(cppcoreguidelines-init-variables)
  For* inner;

  // reorder outer reduction axes.
  auto loops = l.getLoopStmtsFor(d);
  LoopNest::reorderAxis(loops[0], loops[1]);

  // Split reduction consumer.
  LoopNest::splitWithMask(l.getLoopStmtsFor(e)[0], 4, &inner);

  l.cacheAccesses(d->buf(), "sum_local", inner);
  l.prepareForCodegen();

  Stmt* result = IRSimplifier::simplify(l.root_stmt());

  // neither reduction body not cache changes.
  std::ostringstream oss;
  oss << *result;
  const std::string& expected_ir =
      R"IR(
#CHECK: sum[l1] = (sum[l1]) + (scale[(12 * n1_1 + m1_1) + 384 * l1]);
#CHECK: Allocate(sum_local); // dtype=float, dims=[4]
#CHECK: for (int i = 0; i < 4
#CHECK:   sum_local[i] = sum[i + 4 * l_outer];
#CHECK: scale_1[l_inner + 4 * l_outer] = (b[l_inner + 4 * l_outer]) * (sum_local[l_inner]);
      )IR";
  torch::jit::testing::FileCheck().run(expected_ir, oss.str());
}

// NOLINTNEXTLINE(cppcoreguidelines-avoid-non-const-global-variables)
TEST(Reductions, ReductionRfactorCacheTempOuter) {
  KernelScope kernel_scope;

  const int M = 10;
  const int N = 10;
  const int K = 10;
  VarHandle m("m", kInt);
  VarHandle n("n", kInt);
  VarHandle k("k", kInt);

  Placeholder b(BufHandle("B", {m, n, k}, kFloat));
  std::vector<float> in(M * N * K);
  for (int j = 0; j < M * N * K; ++j) {
    in[j] = j;
  }

  std::vector<float> out(1, -1.f);

  Tensor* c = Reduce("sum", {}, Sum(), b, {{m, "a"}, {n, "b"}, {k, "c"}});
  LoopNest loop({c});

  std::vector<For*> loops = loop.getLoopStmtsFor(c);
  LoopNest::reorderAxis(loops.at(0), loops.at(1));
  loops = loop.getLoopStmtsFor(c);
  // NOLINTNEXTLINE(cppcoreguidelines-pro-type-const-cast)
  auto c_body = const_cast<Stmt*>(loop.getAllWritesToBuf(c->buf())[1]);
  // NOLINTNEXTLINE(cppcoreguidelines-init-variables)
  Buf* rfac_buf;
  ASSERT_TRUE(loop.rfactor(c_body, loops.at(0), &rfac_buf));
  loop.distributeLoop(loops.at(0));

  auto all_loops = loop.getAllLoopNestsWritingToBuf(rfac_buf);
  ASSERT_TRUE(all_loops.size() == 2 && all_loops.at(1).size() == 3);
  LoopNest::reorderAxis(all_loops[1][0], all_loops[1][1]);

  all_loops = loop.getAllLoopNestsWritingToBuf(rfac_buf);
  LoopNest::cacheAccesses(rfac_buf, "tmp", all_loops[1][1]);
  loop.simplify();
  loop.prepareForCodegen();
  Stmt* s = loop.root_stmt();

  std::ostringstream oss;
  oss << *s;
  const std::string& expected_ir =
      R"IR(
#CHECK: Allocate(sum_rfac); // dtype=float, dims=[n]
#CHECK: for (int a = 0; a < m
#CHECK:   Allocate(tmp); // dtype=float, dims=[n]
#CHECK:   for (int i = 0; i < n
#CHECK:     tmp[i] = 0
#CHECK:   }
#CHECK:   for (int b = 0; b < n
#CHECK:     for (int c
#CHECK:       tmp[b] = (tmp[b]) + (B[
#CHECK:     }
#CHECK:   }
#CHECK:   for (int i = 0; i < n
#CHECK:     sum_rfac[i] = (sum_rfac[i]) + (tmp[i]);
#CHECK:   }
#CHECK:   Free(tmp);
#CHECK-NOT: tmp
      )IR";
  torch::jit::testing::FileCheck().run(expected_ir, oss.str());

  SimpleIREvaluator cg(s, {b, c, m, n, k});

  cg.call({in, out, M, N, K});
  ASSERT_EQ(out[0], 499500);
}

// NOLINTNEXTLINE(cppcoreguidelines-avoid-non-const-global-variables)
TEST(Reductions, ReductionRfactorCacheTempInner) {
  KernelScope kernel_scope;

  const int M = 10;
  const int N = 10;
  const int K = 10;
  VarHandle m("m", kInt);
  VarHandle n("n", kInt);
  VarHandle k("k", kInt);

  Placeholder b(BufHandle("B", {m, n, k}, kFloat));
  std::vector<float> in(M * N * K);
  for (int j = 0; j < M * N * K; ++j) {
    in[j] = j;
  }

  std::vector<float> out(1, -1.f);

  Tensor* c = Reduce("sum", {}, Sum(), b, {{m, "a"}, {n, "b"}, {k, "c"}});
  LoopNest loop({c});
  std::vector<For*> loops = loop.getLoopStmtsFor(c);
  // NOLINTNEXTLINE(cppcoreguidelines-pro-type-const-cast)
  auto c_body = const_cast<Stmt*>(loop.getAllWritesToBuf(c->buf())[1]);

  LoopNest::reorderAxis(loops.at(0), loops.at(1));
  loops = loop.getLoopStmtsFor(c);
  // NOLINTNEXTLINE(cppcoreguidelines-init-variables)
  Buf* rfac_buf;
  ASSERT_TRUE(loop.rfactor(c_body, loops.at(0), &rfac_buf));
  loop.distributeLoop(loops.at(0));
  auto all_loops = loop.getAllLoopNestsWritingToBuf(rfac_buf);
  ASSERT_TRUE(all_loops.size() == 2 && all_loops.at(1).size() == 3);
  LoopNest::reorderAxis(all_loops[1][0], all_loops[1][1]);

  all_loops = loop.getAllLoopNestsWritingToBuf(rfac_buf);
  ASSERT_TRUE(all_loops.size() == 2 && all_loops.at(1).size() == 3);
  LoopNest::cacheAccesses(rfac_buf, "tmp", all_loops[1][2]);
  loop.prepareForCodegen();
  loop.simplify();
  Stmt* s = loop.root_stmt();

  std::ostringstream oss;
  oss << *s;
  const std::string& expected_ir =
      R"IR(
#CHECK: Allocate(sum_rfac); // dtype=float, dims=[n]
#CHECK: for (int a = 0; a < m
#CHECK:   for (int b = 0; b < n
#CHECK:     Allocate(tmp); // dtype=float, dims=[1]
#CHECK:     tmp[0] = 0
#CHECK:     for (int c
#CHECK:       tmp[0] = (tmp[0]) + (B[
#CHECK:     }
#CHECK:   sum_rfac[b] = (sum_rfac[b]) + (tmp[0]);
#CHECK:   Free(tmp);
#CHECK-NOT: tmp
      )IR";
  torch::jit::testing::FileCheck().run(expected_ir, oss.str());

  SimpleIREvaluator cg(s, {b, c, m, n, k});

  cg.call({in, out, M, N, K});
  ASSERT_EQ(out[0], 499500);
}

// NOLINTNEXTLINE(cppcoreguidelines-avoid-non-const-global-variables)
TEST(Reductions, ReductionVectorize) {
  KernelScope kernel_scope;

  std::vector<float> in_(8 * 8);
  for (int i = 0; i < 8; ++i) {
    for (int j = 0; j < 8; ++j) {
      in_[i * 8 + j] = i;
    }
  }
  std::vector<float> out_before(8, -1.f);
  std::vector<float> out_after(8, -1.f);

  Placeholder in(BufHandle("in", {8, 8}, kFloat));

  Tensor* tensor = Reduce("sum", {{8, "m"}}, Sum(), in, {{8, "n"}});
  LoopNest l_before({tensor});
  LoopNest l(l_before);
  l_before.prepareForCodegen();
  SimpleIREvaluator cg_before(l_before.root_stmt(), {in, tensor});
  cg_before.call({in_, out_before});

<<<<<<< HEAD
  LoopNest::vectorize(l.getLoopStmtsFor(tensor)[0]);
=======
  ASSERT_TRUE(LoopNest::vectorize(l.getLoopStmtsFor(tensor)[0]));
>>>>>>> e41bc31e

  Stmt* s = l.root_stmt();
  s = IRSimplifier::simplify(s);

  std::ostringstream oss;
  oss << *s;
  const std::string& expected_ir =
      R"IR(
#CHECK: sum[Ramp(0, 1, 8)] = Broadcast(0.f, 8);
#CHECK: for (int n = 0; n < 8; n++) {
#CHECK: sum[Ramp(0, 1, 8)] = ReduceOp((sum[Ramp(0, 1, 8)]) + (in[Ramp(n, 8, 8)]), reduce_args={n});
#CHECK: }
      )IR";
  torch::jit::testing::FileCheck().run(expected_ir, oss.str());

  // Vectorizing should not change result.
  l.prepareForCodegen();
  s = IRSimplifier::simplify(l.root_stmt());
  SimpleIREvaluator cg_after(s, {in, tensor});
  cg_after.call({in_, out_after});
  for (int i = 0; i < 8; ++i) {
    ASSERT_EQ(out_before[i], out_after[i]);
  }
}

// NOLINTNEXTLINE(cppcoreguidelines-avoid-non-const-global-variables)
TEST(Reductions, ReductionVectorizeInner) {
  KernelScope kernel_scope;

  Placeholder in(BufHandle("in", {8, 8}, kFloat));

  Tensor* tensor = Reduce("sum", {{8, "m"}}, Sum(), in, {{8, "n"}});
  LoopNest l({tensor});

<<<<<<< HEAD
  ASSERT_THROWS_WITH(
      LoopNest::vectorize(l.getLoopStmtsFor(tensor)[1]), "reduction axis");
=======
  ASSERT_FALSE(LoopNest::vectorize(l.getLoopStmtsFor(tensor)[1]));
>>>>>>> e41bc31e
}

// NOLINTNEXTLINE(cppcoreguidelines-avoid-non-const-global-variables)
TEST(Reductions, ReductionVectorizeRfactor) {
  KernelScope kernel_scope;

  std::vector<float> in_(8 * 8);
  for (int i = 0; i < 8; ++i) {
    for (int j = 0; j < 8; ++j) {
      in_[i * 8 + j] = i;
    }
  }
  std::vector<float> out_before(1, -1.f);
  std::vector<float> out_after(1, -1.f);

  Placeholder in(BufHandle("in", {8, 8}, kFloat));

  Tensor* tensor = Reduce("sum", {}, Sum(), in, {{8, "m"}, {8, "n"}});

  LoopNest l_before({tensor});
  LoopNest l(l_before);
  l_before.prepareForCodegen();
  SimpleIREvaluator cg_before(l_before.root_stmt(), {in, tensor});
  cg_before.call({in_, out_before});

<<<<<<< HEAD
  ASSERT_THROWS_WITH(
      LoopNest::vectorize(l.getLoopStmtsFor(tensor)[1]), "reduction axis");
=======
  ASSERT_FALSE(LoopNest::vectorize(l.getLoopStmtsFor(tensor)[1]));
>>>>>>> e41bc31e

  // But if we rfactor this so it's not a reduce axis we can vectorize that
  // loop.
  std::vector<For*> loops = l.getLoopStmtsFor(tensor);
  LoopNest::reorderAxis(loops[0], loops[1]);
  loops = l.getLoopStmtsFor(tensor);
  // NOLINTNEXTLINE(cppcoreguidelines-pro-type-const-cast)
  auto tensor_body = const_cast<Stmt*>(l.getAllWritesToBuf(tensor->buf())[1]);
  Buf* rfac_buf = nullptr;
  ASSERT_TRUE(LoopNest::rfactor(tensor_body, loops.at(0), &rfac_buf));

  LoopNest::distributeLoop(loops.at(0));
  auto rfac_loops = l.getAllLoopNestsWritingToBuf(rfac_buf);

<<<<<<< HEAD
  LoopNest::vectorize(rfac_loops[1][0]);
=======
  ASSERT_TRUE(LoopNest::vectorize(rfac_loops[1][0]));
>>>>>>> e41bc31e
  l.simplify();

  Stmt* s = l.root_stmt();

  std::ostringstream oss;
  oss << *s;
  const std::string& expected_ir =
      R"IR(
#CHECK: sum = 0.f;
#CHECK: for (int n = 0; n < 8; n++) {
#CHECK:   sum_rfac[n] = 0.f;
#CHECK: }
#CHECK: for (int m = 0; m < 8; m++) {
#CHECK:   sum_rfac[Ramp(0, 1, 8)] = ReduceOp((sum_rfac[Ramp(0, 1, 8)]) + (in[Ramp(8 * m, 1, 8)]), reduce_args={m});
#CHECK: }
#CHECK: for (int n = 0; n < 8; n++) {
#CHECK:   sum = ReduceOp((sum) + (sum_rfac[n]), reduce_args={n});
#CHECK: }
      )IR";
  torch::jit::testing::FileCheck().run(expected_ir, oss.str());

  // Vectorizing should not change result.
  l.prepareForCodegen();
  s = IRSimplifier::simplify(l.root_stmt());
  SimpleIREvaluator cg_after(s, {in, tensor});
  cg_after.call({in_, out_after});

  ASSERT_EQ(out_before[0], out_after[0]);
}

// NOLINTNEXTLINE(cppcoreguidelines-avoid-non-const-global-variables)
TEST(Reductions, InitFunction) {
  KernelScope ks;
  constexpr int M = 32;
  constexpr int N = 16;
  Placeholder A("A", kFloat, {M, N});
  Placeholder B("B", kFloat, {N});
  Tensor* C = Reduce(
      "C",
      {{N, "n"}},
      Sum(),
      [&](const std::vector<VarHandle>& v) { return B.load(v[0]); },
      [&](const std::vector<VarHandle>& v) { return A.load(v[1], v[0]); },
      {{M, "m"}});
  LoopNest nest({C});
  nest.prepareForCodegen();
  Stmt* s = IRSimplifier::simplify(nest.root_stmt());
  std::ostringstream oss;
  oss << *s << "\n";
  const std::string& expected_ir =
      R"IR(
#CHECK:  for (int n = 0; n < 16; n++) {
#CHECK:    C[n] = B[n];
#CHECK:    for (int m = 0; m < 32; m++) {
#CHECK:      C[n] = (C[n]) + (A[n + 16 * m]);
#CHECK:    }
#CHECK:  }
      )IR";
  torch::jit::testing::FileCheck().run(expected_ir, oss.str());
}
} // namespace jit
} // namespace torch<|MERGE_RESOLUTION|>--- conflicted
+++ resolved
@@ -1927,11 +1927,7 @@
   SimpleIREvaluator cg_before(l_before.root_stmt(), {in, tensor});
   cg_before.call({in_, out_before});
 
-<<<<<<< HEAD
-  LoopNest::vectorize(l.getLoopStmtsFor(tensor)[0]);
-=======
   ASSERT_TRUE(LoopNest::vectorize(l.getLoopStmtsFor(tensor)[0]));
->>>>>>> e41bc31e
 
   Stmt* s = l.root_stmt();
   s = IRSimplifier::simplify(s);
@@ -1966,12 +1962,7 @@
   Tensor* tensor = Reduce("sum", {{8, "m"}}, Sum(), in, {{8, "n"}});
   LoopNest l({tensor});
 
-<<<<<<< HEAD
-  ASSERT_THROWS_WITH(
-      LoopNest::vectorize(l.getLoopStmtsFor(tensor)[1]), "reduction axis");
-=======
   ASSERT_FALSE(LoopNest::vectorize(l.getLoopStmtsFor(tensor)[1]));
->>>>>>> e41bc31e
 }
 
 // NOLINTNEXTLINE(cppcoreguidelines-avoid-non-const-global-variables)
@@ -1997,12 +1988,7 @@
   SimpleIREvaluator cg_before(l_before.root_stmt(), {in, tensor});
   cg_before.call({in_, out_before});
 
-<<<<<<< HEAD
-  ASSERT_THROWS_WITH(
-      LoopNest::vectorize(l.getLoopStmtsFor(tensor)[1]), "reduction axis");
-=======
   ASSERT_FALSE(LoopNest::vectorize(l.getLoopStmtsFor(tensor)[1]));
->>>>>>> e41bc31e
 
   // But if we rfactor this so it's not a reduce axis we can vectorize that
   // loop.
@@ -2017,11 +2003,7 @@
   LoopNest::distributeLoop(loops.at(0));
   auto rfac_loops = l.getAllLoopNestsWritingToBuf(rfac_buf);
 
-<<<<<<< HEAD
-  LoopNest::vectorize(rfac_loops[1][0]);
-=======
   ASSERT_TRUE(LoopNest::vectorize(rfac_loops[1][0]));
->>>>>>> e41bc31e
   l.simplify();
 
   Stmt* s = l.root_stmt();
