--- conflicted
+++ resolved
@@ -2,10 +2,9 @@
 import random
 import warnings
 import unittest
+import itertools
 from torch.testing._internal.common_utils import \
     (IS_MACOS, IS_WINDOWS, TestCase, run_tests, load_tests, coalescedonoff)
-import itertools
-from torch.testing._internal.common_cuda import TEST_CUDA
 from torch.testing._internal.common_device_type import \
     (instantiate_device_type_tests, dtypes, onlyCPU, onlyCUDA)
 
@@ -279,7 +278,6 @@
         self.assertEqual(torch.tensor([0, 1, 2] * 3, dtype=torch.int64), sparse.col_indices())
         self.assertEqual(torch.tensor([2] * 9), sparse.values())
 
-    @unittest.skipIf(TEST_CUDA, 'to_dense still not supported in CUDA')
     @dtypes(torch.double)
     def test_dense_convert(self, device, dtype):
         size = (5, 5)
@@ -300,39 +298,6 @@
         dense = torch.tensor([[1, 2, 1], [3, 4, 0]], dtype=dtype, device=device)
         self.assertEqual(csr.to_dense(), dense)
 
-<<<<<<< HEAD
-    @dtypes(torch.float, torch.double)
-    def test_add(self, device, dtype):
-        def _test_spadd_shape(nnz, shape):
-            x = self.genSparseCSRTensor(shape, nnz, dtype=dtype, device=device, index_dtype=torch.int32)
-            y = torch.randn(*shape, dtype=dtype, device=device)
-            r = random.random()
-
-            res = torch.add(y, x, alpha=r)
-            expected = y + r * x.to_dense()
-            self.assertEqual(res, expected)
-
-            # Non contiguous dense tensor
-            s = list(shape)
-            s[0] = shape[-1]
-            s[-1] = shape[0]
-            y = torch.randn(*s, dtype=torch.double, device=device)
-            y.transpose_(0, len(s) - 1)
-            r = random.random()
-
-            res = torch.add(y, x, alpha=r)
-            expected = y + r * x.to_dense()
-
-            self.assertEqual(res, expected)
-
-        _test_spadd_shape(10, [100, 100])
-        _test_spadd_shape(0, [100, 100])
-        _test_spadd_shape(10, [100, 1])
-        _test_spadd_shape(10, [1, 100])
-
-=======
-    @unittest.skipIf(TEST_CUDA, 'to_dense still not supported in CUDA')
->>>>>>> c58ee983
     @coalescedonoff
     @dtypes(torch.double)
     def test_coo_to_csr_convert(self, device, dtype, coalesced):
@@ -433,7 +398,35 @@
                 for k in range(2, 8):
                     test_shape(i, j, k, i * j // 2)
 
-    @unittest.skipIf(TEST_CUDA, 'to_dense still not supported in CUDA')
+    @dtypes(torch.float, torch.double)
+    def test_add(self, device, dtype):
+        def _test_spadd_shape(nnz, shape):
+            x = self.genSparseCSRTensor(shape, nnz, dtype=dtype, device=device, index_dtype=torch.int32)
+            y = torch.randn(*shape, dtype=dtype, device=device)
+            r = random.random()
+
+            res = torch.add(y, x, alpha=r)
+            expected = y + r * x.to_dense()
+            self.assertEqual(res, expected)
+
+            # Non contiguous dense tensor
+            s = list(shape)
+            s[0] = shape[-1]
+            s[-1] = shape[0]
+            y = torch.randn(*s, dtype=torch.double, device=device)
+            y.transpose_(0, len(s) - 1)
+            r = random.random()
+
+            res = torch.add(y, x, alpha=r)
+            expected = y + r * x.to_dense()
+
+            self.assertEqual(res, expected)
+
+        _test_spadd_shape(10, [100, 100])
+        _test_spadd_shape(0, [100, 100])
+        _test_spadd_shape(10, [100, 1])
+        _test_spadd_shape(10, [1, 100])
+
     @dtypes(*torch.testing.floating_types())
     def test_coo_csr_conversion(self, device, dtype):
         size = (5, 5)
