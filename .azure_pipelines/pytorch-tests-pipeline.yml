--- conflicted
+++ resolved
@@ -7,21 +7,28 @@
 #   2) runs custom PyTorch unit-tests on PyTorch
 #      wheels generated during PR builds.
 
+resources:
+  webhooks:
+    - webhook: GitHubPyTorchPRTrigger
+      connection: GitHubPyTorchPRTriggerConnection
+      filters:
+        - path: repositoryName
+          value: pytorch_tests
+
 stages:
 - stage: 'EnsureArtifactsReady'
   displayName: 'Ensure PyTorch PR Artifacts are ready'
   jobs:
   - template: job_templates/wheel-wait-template.yml
-<<<<<<< HEAD
-=======
   variables:
     _TARGET_BRANCH_TO_CHECK: ${{parameters.GitHubPyTorchPRTrigger.TARGET_BRANCH_TO_CHECK_AZ_DEVOPS_PR}}
     _NUMBER_BUILD_PR: ${{parameters.GitHubPyTorchPRTrigger.PR_NUMBER}}
     _TARGET_COMMIT: ${{parameters.GitHubPyTorchPRTrigger.TARGET_COMMIT}}
->>>>>>> cab48494
 
 - stage: 'PRCustomTests'
   displayName: 'Run custom unit tests on PyTorch wheels'
+  dependsOn: EnsureArtifactsReady
+  condition: succeeded()
   jobs:
   - template: job_templates/pytorch-template-unix.yml
     parameters:
@@ -31,14 +38,9 @@
         PR_Custom_Tests:
           _PYTHON_VERSION: $(PYTHON_VERSION_PR)
           _CUDA_BUILD_VERSION: $(CUDA_BUILD_VERSION_PR)
-<<<<<<< HEAD
-          _TARGET_CIRCLECI_BUILD: $(TARGET_CIRCLECI_PR)
-          _TARGET_BRANCH_TO_CHECK: $(TARGET_BRANCH_TO_CHECK_PR)
-=======
           _TARGET_CIRCLECI_BUILD: $(TARGET_CIRCLECI_BUILD_PR)
           _TARGET_BRANCH_TO_CHECK: ${{parameters.GitHubPyTorchPRTrigger.TARGET_BRANCH_TO_CHECK_AZ_DEVOPS_PR}}
           _NUMBER_BUILD_PR: ${{parameters.GitHubPyTorchPRTrigger.PR_NUMBER}}
           _TARGET_COMMIT: ${{parameters.GitHubPyTorchPRTrigger.TARGET_COMMIT}}
->>>>>>> cab48494
           _DOCKER_IMAGE: $(DOCKER_IMAGE_PR)
           _RUN_TESTS: $(RUN_TESTS_PR)