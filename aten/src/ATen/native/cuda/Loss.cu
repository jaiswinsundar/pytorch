--- conflicted
+++ resolved
@@ -70,12 +70,8 @@
 
 Tensor binary_cross_entropy_cuda(const Tensor& input, const Tensor& target, const c10::optional<Tensor>& weight_opt, int64_t reduction) {
   // See [Note: hacky wrapper removal for optional tensor]
-<<<<<<< HEAD
-  const Tensor& weight = c10::value_or_else(weight_opt, [] {return Tensor();});
-=======
   c10::MaybeOwned<Tensor> weight_maybe_owned = at::borrow_from_optional_tensor(weight_opt);
   const Tensor& weight = *weight_maybe_owned;
->>>>>>> 98fcdb80
 
     Tensor loss = at::empty_like(input);
     return at::native::binary_cross_entropy_out_cuda(
@@ -84,12 +80,8 @@
 
 Tensor& binary_cross_entropy_out_cuda(const Tensor& input, const Tensor& target, const c10::optional<Tensor>& weight_opt, int64_t reduction, Tensor& loss) {
   // See [Note: hacky wrapper removal for optional tensor]
-<<<<<<< HEAD
-  const Tensor& weight = c10::value_or_else(weight_opt, [] {return Tensor();});
-=======
   c10::MaybeOwned<Tensor> weight_maybe_owned = at::borrow_from_optional_tensor(weight_opt);
   const Tensor& weight = *weight_maybe_owned;
->>>>>>> 98fcdb80
 
   Tensor loss_squeezed = at::squeeze(loss);
 
@@ -136,12 +128,8 @@
 
 Tensor binary_cross_entropy_backward_cuda(const Tensor& grad, const Tensor& input, const Tensor& target, const c10::optional<Tensor>& weight_opt, int64_t reduction) {
   // See [Note: hacky wrapper removal for optional tensor]
-<<<<<<< HEAD
-  const Tensor& weight = c10::value_or_else(weight_opt, [] {return Tensor();});
-=======
   c10::MaybeOwned<Tensor> weight_maybe_owned = at::borrow_from_optional_tensor(weight_opt);
   const Tensor& weight = *weight_maybe_owned;
->>>>>>> 98fcdb80
 
   Tensor grad_input = at::empty_like(input);
   return at::native::binary_cross_entropy_backward_out_cuda(
@@ -150,12 +138,8 @@
 
 Tensor& binary_cross_entropy_backward_out_cuda(const Tensor& grad, const Tensor& input, const Tensor& target, const c10::optional<Tensor>& weight_opt, int64_t reduction, Tensor& grad_input) {
   // See [Note: hacky wrapper removal for optional tensor]
-<<<<<<< HEAD
-  const Tensor& weight = c10::value_or_else(weight_opt, [] {return Tensor();});
-=======
   c10::MaybeOwned<Tensor> weight_maybe_owned = at::borrow_from_optional_tensor(weight_opt);
   const Tensor& weight = *weight_maybe_owned;
->>>>>>> 98fcdb80
 
   Tensor grad_expand = grad.expand_as(input);
   binary_cross_entropy_backward_out_kernel(grad_input, grad_expand, input, target);
