--- conflicted
+++ resolved
@@ -194,14 +194,9 @@
           context.padding_,
           context.stride_,
           context.dilation_),
-<<<<<<< HEAD
-      input_padded_contig_nhwc.options().dtype(),
+      padded_input_nhwc.options().dtype(),
       MemoryFormat::ChannelsLast,
-      input_padded_contig_nhwc.names());
-=======
-      padded_input_nhwc.options().dtype(),
-      MemoryFormat::ChannelsLast);
->>>>>>> 671b1528
+      padded_input_nhwc.names());
 
   const xnn_status setup_status = xnn_setup_convolution2d_nhwc_f32(
       context.op.get(),                                      // operator
