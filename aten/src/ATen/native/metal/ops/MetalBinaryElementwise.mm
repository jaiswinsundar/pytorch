#import <ATen/native/metal/MetalCommandBuffer.h>
#import <ATen/native/metal/MetalTensorImpl.h>
#import <ATen/native/metal/MetalTensorImplStorage.h>
#import <ATen/native/metal/MetalTensorUtils.h>
#import <ATen/native/metal/mpscnn/MPSCNNContext.h>
#import <ATen/native/metal/mpscnn/MPSCNNUtils.h>
#import <ATen/native/metal/mpscnn/MPSImage+Tensor.h>
#import <ATen/native/metal/mpscnn/MPSImageUtils.h>

#include <ATen/Tensor.h>
#include <torch/library.h>

namespace at {
namespace native {
namespace metal {

using MetalTensorImpl = at::MetalTensorImpl<MetalTensorImplStorage>;

static inline bool broadCastFirstInput(MPSImage* X1, MPSImage* X2) {
  if ((X2.height > 1 && X1.height == 1) ||
      (X2.width > 1 && X1.width == 1)) {
    return true;
  }
  return false;
}

static inline void checkInputs(const Tensor& input1, const Tensor& input2) {
  TORCH_CHECK(
      channelsSize(input1) == channelsSize(input2),
      "Metal binary elementwise ops require channel dimension to be equal!");
  if (batchSize(input1) != batchSize(input2)) {
    TORCH_CHECK(
        channelsSize(input1) % 4 == 0,
        "Metal binary elementwise ops require channel to be a multiple of 4 to broadcast along batch dimension!")
  }

  const uint32_t input1_h = heightSize(input1);
  const uint32_t input1_w = widthSize(input1);
  const uint32_t input2_h = heightSize(input2);
  const uint32_t input2_w = widthSize(input2);

  const std::string broadcast_error_msg =
      "Incompatible input dimensions for broadcasting for Metal binary elementwise op!";
  if (input1_h != input2_h) {
    if (input1_h > input2_h) {
      TORCH_CHECK(input2_h == 1, broadcast_error_msg);
      TORCH_CHECK(input2_w == input1_w || input2_w == 1, broadcast_error_msg);
    } else if (input2_h > input1_h) {
      TORCH_CHECK(input1_h == 1, broadcast_error_msg);
      TORCH_CHECK(input1_w == input2_w || input1_w == 1, broadcast_error_msg);
    }
  } else if (input1_w != input2_w) {
    if (input1_w > input2_w) {
      TORCH_CHECK(input2_w == 1, broadcast_error_msg);
    } else if (input2_w > input1_w) {
      TORCH_CHECK(input1_h == 1, broadcast_error_msg);
    }
  }
}

Tensor binaryElementwiseShaderKernel(
    const Tensor& input1,
    const Tensor& input2,
    const std::string& arrayKernel,
    const std::string& nonarrayKernel) {
<<<<<<< HEAD
=======
  checkInputs(input1, input2);
>>>>>>> 50229b52
  MPSImage* X1 = imageFromTensor(input1);
  MPSImage* X2 = imageFromTensor(input2);
  TORCH_CHECK(X1.numberOfImages == X2.numberOfImages &&
              X1.featureChannels == X2.featureChannels)
  IntArrayRef outputSize = input1.sizes();
  if (broadCastFirstInput(X1, X2)) {
    outputSize = input2.sizes();
  }
  MetalTensorImplStorage mt{outputSize.vec()};
  MetalCommandBuffer* cb1 = getCommandBufferFromTensor(input1);
  MetalCommandBuffer* cb2 = getCommandBufferFromTensor(input2);
  TORCH_CHECK(
      [cb1 isEqual:cb2], @"inputs have different Metal command buffers");
  mt.texture()->allocateTemporaryStorage(outputSize, cb1);
  MPSImage* Y = mt.texture()->image();
  id<MTLComputePipelineState> state = [[MPSCNNContext sharedInstance]
      pipelineState:mpscnn::kernelFor(X1, arrayKernel, nonarrayKernel)];
  id<MTLComputeCommandEncoder> encoder = [cb1.buffer computeCommandEncoder];
  [encoder setComputePipelineState:state];
  [encoder setTexture:[X1 texture] atIndex:0];
  [encoder setTexture:[X2 texture] atIndex:1];
  [encoder setTexture:[Y texture] atIndex:2];
  const auto& launchParams =
      mpscnn::spatialPointwiseKernelLaunchParams(state, Y);
  [encoder dispatchThreadgroups:launchParams.threadgroupsPerGrid
          threadsPerThreadgroup:launchParams.threadsPerThreadgroup];
  [encoder endEncoding];
  [X1 markRead];
  [X2 markRead];
  auto output = makeTensor(std::move(mt), input1.options());
  return output;
}

Tensor& binaryElementwiseShaderKernel_(
    Tensor& input1,
    const Tensor& input2,
    const std::string& arrayKernel,
    const std::string& nonarrayKernel) {
<<<<<<< HEAD
=======
  checkInputs(input1, input2);
>>>>>>> 50229b52
  MPSImage* X1 = imageFromTensor(input1);
  MPSImage* X2 = imageFromTensor(input2);
  TORCH_CHECK(X1.numberOfImages == X2.numberOfImages &&
              X1.featureChannels == X2.featureChannels)
  IntArrayRef outputSize = input1.sizes();
  if (broadCastFirstInput(X1, X2)) {
    outputSize = input2.sizes();
  }
  MetalCommandBuffer* cb1 = getCommandBufferFromTensor(input1);
  MetalCommandBuffer* cb2 = getCommandBufferFromTensor(input2);
  TORCH_CHECK(
      [cb1 isEqual:cb2], @"inputs have different Metal command buffers");
  MPSImage* Y = createTemporaryImage(cb1, outputSize.vec());
  id<MTLComputePipelineState> state = [[MPSCNNContext sharedInstance]
      pipelineState:mpscnn::kernelFor(X1, arrayKernel, nonarrayKernel)];
  id<MTLComputeCommandEncoder> encoder = [cb1.buffer computeCommandEncoder];
  [encoder setComputePipelineState:state];
  [encoder setTexture:[X1 texture] atIndex:0];
  [encoder setTexture:[X2 texture] atIndex:1];
  [encoder setTexture:[Y texture] atIndex:2];
  const auto& launchParams =
      mpscnn::spatialPointwiseKernelLaunchParams(state, Y);
  [encoder dispatchThreadgroups:launchParams.threadgroupsPerGrid
          threadsPerThreadgroup:launchParams.threadsPerThreadgroup];
  [encoder endEncoding];
  [X1 markRead];
  [X2 markRead];
  MetalTensorImpl* impl = (MetalTensorImpl*)input1.unsafeGetTensorImpl();
  MetalTensorImplStorage& implStorage = impl->unsafe_opaque_handle();
  implStorage.texture()->setImage(Y);
  return input1;
}

template <typename T>
Tensor binaryElementwiseMPSCNNKernel(
    const Tensor& input1,
    const Tensor& input2) {
  checkInputs(input1, input2);
  MPSImage* X1 = imageFromTensor(input1);
  MPSImage* X2 = imageFromTensor(input2);
  TORCH_CHECK(X1.numberOfImages == X2.numberOfImages &&
              X1.featureChannels == X2.featureChannels)
  IntArrayRef outputSize = input1.sizes();
  if (broadCastFirstInput(X1, X2)) {
    outputSize = input2.sizes();
  }
  MetalTensorImplStorage mt{outputSize.vec()};
  MetalCommandBuffer* cb1 = getCommandBufferFromTensor(input1);
  MetalCommandBuffer* cb2 = getCommandBufferFromTensor(input2);
  TORCH_CHECK(
      [cb1 isEqual:cb2], @"inputs have different Metal command buffers");
  mt.texture()->allocateTemporaryStorage(outputSize, cb1);
  MPSImage* Y = mt.texture()->image();
  T* kernel = [[T alloc] initWithDevice:[MPSCNNContext sharedInstance].device];
  kernel.primaryStrideInPixelsY = X1.height == 1 ? 0 : 1;
  kernel.primaryStrideInPixelsX = X1.width == 1 ? 0 : 1;
  kernel.secondaryStrideInPixelsY = X2.height == 1 ? 0 : 1;
  kernel.secondaryStrideInPixelsX = X2.width == 1 ? 0 : 1;
  [kernel encodeToCommandBuffer:cb1.buffer
                   primaryImage:X1
                 secondaryImage:X2
               destinationImage:Y];
  auto output = makeTensor(std::move(mt), input1.options());
  return output;
}

template <typename T>
Tensor& binaryElementwiseMPSCNNKernel_(Tensor& input1, const Tensor& input2) {
  checkInputs(input1, input2);
  MPSImage* X1 = imageFromTensor(input1);
  MPSImage* X2 = imageFromTensor(input2);
  TORCH_CHECK(X1.numberOfImages == X2.numberOfImages &&
              X1.featureChannels == X2.featureChannels)
  IntArrayRef outputSize = input1.sizes();
  if (broadCastFirstInput(X1, X2)) {
    outputSize = input2.sizes();
  }
  MetalCommandBuffer* cb1 = getCommandBufferFromTensor(input1);
  MetalCommandBuffer* cb2 = getCommandBufferFromTensor(input2);
  TORCH_CHECK(
      [cb1 isEqual:cb2], @"inputs have different Metal command buffers");
  MPSImage* Y = createTemporaryImage(cb1, outputSize.vec());
  T* kernel = [[T alloc] initWithDevice:[MPSCNNContext sharedInstance].device];
  kernel.primaryStrideInPixelsY = X1.height == 1 ? 0 : 1;
  kernel.primaryStrideInPixelsX = X1.width == 1 ? 0 : 1;
  kernel.secondaryStrideInPixelsY = X2.height == 1 ? 0 : 1;
  kernel.secondaryStrideInPixelsX = X2.width == 1 ? 0 : 1;
  [kernel encodeToCommandBuffer:cb1.buffer
                   primaryImage:X1
                 secondaryImage:X2
               destinationImage:Y];
  MetalTensorImpl* impl = (MetalTensorImpl*)input1.unsafeGetTensorImpl();
  MetalTensorImplStorage& implStorage = impl->unsafe_opaque_handle();
  implStorage.texture()->setImage(Y);
  return input1;
}

Tensor add_Tensor(const Tensor& input1, const Tensor& input2, const Scalar& alpha) {
  TORCH_CHECK(input1.is_metal());
  auto input2_ = input2.is_metal() ? input2 : input2.metal();
  if (@available(iOS 11.3, *)) {
    return binaryElementwiseMPSCNNKernel<MPSCNNAdd>(input1, input2_);
  } else {
    return binaryElementwiseShaderKernel(
        input1, input2_, "elementwise_add", "elementwise_add_nonarray");
  }
}

Tensor& add__Tensor(Tensor& input1, const Tensor& input2, const Scalar& alpha) {
  TORCH_CHECK(input1.is_metal());
  auto input2_ = input2.is_metal() ? input2 : input2.metal();
  if (@available(iOS 11.3, *)) {
    return binaryElementwiseMPSCNNKernel_<MPSCNNAdd>(input1, input2_);
  } else {
    return binaryElementwiseShaderKernel_(
        input1, input2_, "elementwise_add", "elementwise_add_nonarray");
  }
}

Tensor sub_Tensor(const Tensor& input1, const Tensor& input2, const Scalar& alpha) {
  TORCH_CHECK(input1.is_metal());
  auto input2_ = input2.is_metal() ? input2 : input2.metal();
  if (@available(iOS 11.3, *)) {
    return binaryElementwiseMPSCNNKernel<MPSCNNSubtract>(input1, input2_);
  } else {
    return binaryElementwiseShaderKernel(
        input1, input2_, "elementwise_sub", "elementwise_sub_nonarray");
  }
}

Tensor& sub__Tensor(Tensor& input1, const Tensor& input2, const Scalar& alpha) {
  TORCH_CHECK(input1.is_metal());
  auto input2_ = input2.is_metal() ? input2 : input2.metal();
  if (@available(iOS 11.3, *)) {
    return binaryElementwiseMPSCNNKernel_<MPSCNNSubtract>(input1, input2_);
  } else {
    return binaryElementwiseShaderKernel_(
        input1, input2_, "elementwise_sub", "elementwise_sub_nonarray");
  }
}

Tensor mul_Tensor(const Tensor& input1, const Tensor& input2) {
  TORCH_CHECK(input1.is_metal());
  auto input2_ = input2.is_metal() ? input2 : input2.metal();
  if (@available(iOS 11.3, *)) {
    return binaryElementwiseMPSCNNKernel<MPSCNNMultiply>(input1, input2_);
  } else {
    return binaryElementwiseShaderKernel(
        input1, input2_, "elementwise_mul", "elementwise_mul_nonarray");
  }
}

Tensor& mul__Tensor(Tensor& input1, const Tensor& input2) {
  TORCH_CHECK(input1.is_metal());
  auto input2_ = input2.is_metal() ? input2 : input2.metal();
  if (@available(iOS 11.3, *)) {
    return binaryElementwiseMPSCNNKernel_<MPSCNNMultiply>(input1, input2_);
  } else {
    return binaryElementwiseShaderKernel_(
        input1, input2_, "elementwise_mul", "elementwise_mul_nonarray");
  }
}

Tensor div_Tensor(const Tensor& input1, const Tensor& input2) {
  TORCH_CHECK(input1.is_metal());
  auto input2_ = input2.is_metal() ? input2 : input2.metal();
  if (@available(iOS 11.3, *)) {
    return binaryElementwiseMPSCNNKernel<MPSCNNDivide>(input1, input2_);
  } else {
    return binaryElementwiseShaderKernel(
        input1, input2_, "elementwise_div", "elementwise_div_nonarray");
  }
}

Tensor& div__Tensor(Tensor& input1, const Tensor& input2) {
  TORCH_CHECK(input1.is_metal());
  auto input2_ = input2.is_metal() ? input2 : input2.metal();
  if (@available(iOS 11.3, *)) {
    return binaryElementwiseMPSCNNKernel_<MPSCNNDivide>(input1, input2_);
  } else {
    return binaryElementwiseShaderKernel_(
        input1, input2_, "elementwise_div", "elementwise_div_nonarray");
  }
}

TORCH_LIBRARY_IMPL(aten, Metal, m) {
  m.impl("add.Tensor", TORCH_FN(add_Tensor));
  m.impl("add_.Tensor", TORCH_FN(add__Tensor));
  m.impl("mul.Tensor", TORCH_FN(mul_Tensor));
  m.impl("mul_.Tensor", TORCH_FN(mul__Tensor));
  m.impl("sub.Tensor", TORCH_FN(sub_Tensor));
  m.impl("sub_.Tensor", TORCH_FN(sub__Tensor));
  m.impl("div.Tensor", TORCH_FN(div_Tensor));
  m.impl("div_.Tensor", TORCH_FN(div__Tensor));
};

}
}
}<|MERGE_RESOLUTION|>--- conflicted
+++ resolved
@@ -63,10 +63,7 @@
     const Tensor& input2,
     const std::string& arrayKernel,
     const std::string& nonarrayKernel) {
-<<<<<<< HEAD
-=======
   checkInputs(input1, input2);
->>>>>>> 50229b52
   MPSImage* X1 = imageFromTensor(input1);
   MPSImage* X2 = imageFromTensor(input2);
   TORCH_CHECK(X1.numberOfImages == X2.numberOfImages &&
@@ -105,10 +102,7 @@
     const Tensor& input2,
     const std::string& arrayKernel,
     const std::string& nonarrayKernel) {
-<<<<<<< HEAD
-=======
   checkInputs(input1, input2);
->>>>>>> 50229b52
   MPSImage* X1 = imageFromTensor(input1);
   MPSImage* X2 = imageFromTensor(input2);
   TORCH_CHECK(X1.numberOfImages == X2.numberOfImages &&
