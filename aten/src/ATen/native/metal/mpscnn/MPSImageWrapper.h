#ifndef MPSImageWrapper_h
#define MPSImageWrapper_h

#import <ATen/native/metal/MetalCommandBuffer.h>
#import <MetalPerformanceShaders/MetalPerformanceShaders.h>
#include <c10/util/ArrayRef.h>

namespace at {
namespace native {
namespace metal {

class API_AVAILABLE(ios(10.0), macos(10.13)) MPSImageWrapper {
 public:
  MPSImageWrapper(IntArrayRef sizes);
  ~MPSImageWrapper();
  void copyDataFromHost(const float* inputData);
  void copyDataToHost(float* hostData);
  void allocateStorage(IntArrayRef sizes);
  void allocateTemporaryStorage(
      IntArrayRef sizes,
      MetalCommandBuffer* commandBuffer);
  void setCommandBuffer(MetalCommandBuffer* buffer);
  MetalCommandBuffer* commandBuffer() const;
  void setImage(MPSImage* image);
  MPSImage* image() const;
  id<MTLBuffer> buffer() const;
  void synchronize();
  void prepare();
  void release();

 private:
  std::vector<int64_t> _imageSizes;
  MPSImage* _image = nullptr;
  id<MTLBuffer> _buffer = nil;
<<<<<<< HEAD
  __weak MetalCommandBuffer* _commandBuffer;
=======
  MetalCommandBuffer* _commandBuffer;
>>>>>>> 50229b52
  id<PTMetalCommandBuffer> _delegate;
};

} // namespace metal
} // namespace native
} // namespace at

#endif /* MPSImageWrapper_h */<|MERGE_RESOLUTION|>--- conflicted
+++ resolved
@@ -32,11 +32,7 @@
   std::vector<int64_t> _imageSizes;
   MPSImage* _image = nullptr;
   id<MTLBuffer> _buffer = nil;
-<<<<<<< HEAD
-  __weak MetalCommandBuffer* _commandBuffer;
-=======
   MetalCommandBuffer* _commandBuffer;
->>>>>>> 50229b52
   id<PTMetalCommandBuffer> _delegate;
 };
 
