#import <ATen/native/metal/MetalDevice.h>
#import <ATen/native/metal/MetalShaders.h>
#import <ATen/native/metal/mpscnn/MPSCNNContext.h>

#include <c10/util/Exception.h>

#include <mutex>
#include <unordered_map>

#if C10_IOS
#import <UIKit/UIKit.h>
#elif TARGET_OS_MAC
#import <Foundation/NSProcessInfo.h>
#endif

using namespace at::native::metal;
@implementation MPSCNNContext {
  std::mutex _pipelineCacheMutex;
  MetalDeviceInfo _deviceInfo;
  std::unordered_map<std::string, id<MTLComputePipelineState>> _pipelineCache;
}

+ (instancetype)sharedInstance {
  static dispatch_once_t onceToken;
  static MPSCNNContext* instance = nil;
  dispatch_once(&onceToken, ^{
    instance = [[MPSCNNContext alloc] init];
    id<MTLDevice> device = MTLCreateSystemDefaultDevice();
    instance->_device = device;
    instance->_deviceInfo = createDeviceInfo(device);
    instance->_library = nil;
    instance->_commandQueue = [instance.device newCommandQueue];
  });
  return instance;
}

- (BOOL)available {
#if !defined(__APPLE__)
  return false;
#elif TARGET_IPHONE_SIMULATOR
  // TODO[T90135707]: Enable Metal on iOS Simulators
  return false;
#elif TARGET_OS_IPHONE
  if (!MPSSupportsMTLDevice(_device)) {
    return false;
  }
  if ([UIDevice currentDevice].systemVersion.floatValue < 11.0) {
    return false;
  }
  if (![_device supportsFeatureSet:MTLFeatureSet_iOS_GPUFamily3_v2]) {
    return false;
  }
#elif TARGET_OS_MAC
  if (!MPSSupportsMTLDevice(_device)) {
    return false;
  }
  NSOperatingSystemVersion supportedVer = {10, 13, 0};
  if (![[NSProcessInfo processInfo]
          isOperatingSystemAtLeastVersion:supportedVer]) {
    return false;
  }
  if (![_device supportsFeatureSet:MTLFeatureSet_macOS_GPUFamily1_v3]) {
    return false;
  }
#else
  return false;
#endif
  NSError* error = [self compileProgram];
  if (error) {
    std::string compilationError = error.localizedDescription.UTF8String;
    std::string deviceInfo = self.description.UTF8String;
    TORCH_CHECK(false, compilationError + "\n" + deviceInfo);
  }
  return _device && _library && _commandQueue;
}

- (id<MTLComputePipelineState>)pipelineState:(const std::string&)kernel {
  TORCH_CHECK(_library, "Failed to load Metal shaders");
  std::lock_guard<std::mutex> g(_pipelineCacheMutex);
  id<MTLComputePipelineState> state = _pipelineCache[kernel];
  if (state) {
    return state;
  }
  id<MTLFunction> func = [_library newFunctionWithName:[NSString stringWithUTF8String:kernel.c_str()]];
  TORCH_CHECK(func, "Failed to load the Metal Shader function: ", kernel);
  NSError* errors;
  state = [_device newComputePipelineStateWithFunction:func error:&errors];
  TORCH_CHECK(state, errors.localizedDescription.UTF8String);
  _pipelineCache[kernel] = state;
  return state;
}

- (id<MTLComputePipelineState>)specializedPipelineState:(const std::string&)kernel
                                              Constants:(NSArray<NSNumber*>*)
                                                            constants {
  TORCH_CHECK(_library, "Failed to load Metal shaders");
  std::string kernelStr = kernel;
  for (auto i = 0; i < constants.count; ++i) {
    kernelStr += "_" + std::string([constants[i] stringValue].UTF8String);
  }
  std::lock_guard<std::mutex> g(_pipelineCacheMutex);
  id<MTLComputePipelineState> state = _pipelineCache[kernelStr];
  if (state) {
    return state;
  }
  MTLFunctionConstantValues* constantValues = [MTLFunctionConstantValues new];
  NSUInteger ushortArgIndex = 0;
  NSUInteger floatArgIndex = 12;
  for (auto i = 0; i < constants.count; ++i) {
    NSNumber* constant = constants[i];
    const char* type = constant.objCType;
    if (strcmp(type, @encode(NSUInteger)) == 0 ||
        strcmp(type, @encode(NSInteger)) == 0) {
      TORCH_CHECK(ushortArgIndex <= 12);
      ushort value = ushort([constant unsignedIntegerValue]);
      [constantValues setConstantValue:&value
                                  type:MTLDataTypeUShort
                               atIndex:ushortArgIndex];
      ushortArgIndex++;
    }
    if (strcmp(type, @encode(float)) == 0 ||
        strcmp(type, @encode(double)) == 0) {
<<<<<<< HEAD
      TORCH_CHECK(floatArgIndex <= 12);
=======
      TORCH_CHECK(floatArgIndex <= 14);
>>>>>>> 50229b52
      float value = [constant floatValue];
      [constantValues setConstantValue:&value
                                  type:MTLDataTypeFloat
                               atIndex:floatArgIndex];
      floatArgIndex++;
    }
  }
  NSError* errors;
  id<MTLFunction> func = [_library newFunctionWithName:[NSString stringWithUTF8String:kernel.c_str()]
                                        constantValues:constantValues
                                                 error:&errors];
  TORCH_CHECK(func, errors.localizedDescription.UTF8String);
  state = [_device newComputePipelineStateWithFunction:func error:&errors];
  TORCH_CHECK(state, errors.localizedDescription.UTF8String);
  _pipelineCache[kernelStr] = state;
  return state;
}

- (NSError*)compileProgram {
  __block NSError* compilationError = nil;
  static dispatch_once_t onceToken;
  dispatch_once(&onceToken, ^{
    NSError* localError = nil;
    MTLCompileOptions* options = [[MTLCompileOptions alloc] init];
    [options setLanguageVersion:_deviceInfo.languageVersion];
    [options setFastMathEnabled:YES];
    _library = [_device
        newLibraryWithSource:[NSString stringWithUTF8String:PT_METAL_SHADERS]
                     options:options
                       error:&localError];
    compilationError = localError;
  });
  return compilationError;
}

- (NSString*)description {
  NSString* desc =
      [NSString stringWithFormat:@"DeviceName: %s, LanguageVersion: %lu",
                                 _deviceInfo.name.c_str(),
                                 (unsigned long)_deviceInfo.languageVersion];
  return desc;
}

@end<|MERGE_RESOLUTION|>--- conflicted
+++ resolved
@@ -120,11 +120,7 @@
     }
     if (strcmp(type, @encode(float)) == 0 ||
         strcmp(type, @encode(double)) == 0) {
-<<<<<<< HEAD
-      TORCH_CHECK(floatArgIndex <= 12);
-=======
       TORCH_CHECK(floatArgIndex <= 14);
->>>>>>> 50229b52
       float value = [constant floatValue];
       [constantValues setConstantValue:&value
                                   type:MTLDataTypeFloat
