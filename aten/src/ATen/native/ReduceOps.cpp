#include <ATen/native/ReduceOps.h>

#include <ATen/ATen.h>
#include <ATen/AccumulateType.h>
#include <ATen/ExpandUtils.h>
#include <ATen/LegacyTHFunctionsCPU.h>
#include <ATen/NativeFunctions.h>
#include <ATen/WrapDimUtils.h>
#include <ATen/WrapDimUtilsMulti.h>
#include <ATen/native/ReduceOpsUtils.h>
#include <ATen/native/Resize.h>
#include <ATen/native/TensorIterator.h>
#include <ATen/NamedTensorUtils.h>
#include <ATen/native/TensorDimApply.h>
#include <ATen/native/SharedReduceOps.h>
#include <ATen/core/grad_mode.h>

#include <c10/util/irange.h>
#include <c10/util/SmallBuffer.h>

#include <algorithm>
#include <functional>
#include <limits>
#include <numeric>
#include <vector>
#include <map>
#include <cmath>
#include <cfloat>
#include <type_traits>

namespace at {
namespace meta {

ScalarType check_allany_and_get_output_dtype(
    const char* name,
    const Tensor& self,
    const Tensor& result,
    IntArrayRef dims,
    bool keepdim) {
  // Refer [all, any : uint8 compatibility]
  TORCH_CHECK(
      self.layout() == Layout::Strided,
      name, " only supports strided layout, got: ",
      self.layout());

  ScalarType out_dtype;

  if (result.defined()) {
    // Refer [all, any : uint8 compatibility]
    TORCH_CHECK(
        result.scalar_type() == ScalarType::Bool ||
            result.scalar_type() == ScalarType::Byte,
        name, " only supports bool tensor for result, got: ",
        result.scalar_type());
    out_dtype = result.scalar_type();
  } else {
    if (self.scalar_type() == ScalarType::Byte) {
      out_dtype = self.scalar_type();
    } else {
      out_dtype = ScalarType::Bool;
    }
  }

<<<<<<< HEAD
  return out_dtype;
}

void check_allany_for_meta(
    impl::MetaBase& meta,
    const char* name,
    const Tensor& self,
    int64_t dim,
    bool keepdim) {
  dim = maybe_wrap_dim(dim, self.dim());
  const auto& result = meta.maybe_get_output();
  auto out_dtype = check_allany_and_get_output_dtype(name, self, result, dim, keepdim);
  auto shape = get_reduction_shape(self, dim, keepdim);
  meta.set_output(shape, self.options().dtype(out_dtype));
=======
  auto shape = get_reduction_shape(self, dim, keepdim);
  meta.set_output(shape, self.options().dtype(out_dtype));
  namedinference::propagate_names_for_reduction(result, self, dim, keepdim);
>>>>>>> 9443b552
}

TORCH_META_FUNC2(all, dim)(const Tensor& self, int64_t dim, bool keepdim) {
  check_allany_for_meta(*this, "all", self, dim, keepdim);
}

TORCH_META_FUNC2(any, dim)(const Tensor& self, int64_t dim, bool keepdim) {
  check_allany_for_meta(*this, "any", self, dim, keepdim);
}

} // namespace meta

namespace native {

// NOLINTNEXTLINE(cppcoreguidelines-avoid-non-const-global-variables)
DEFINE_DISPATCH(sum_stub);
// NOLINTNEXTLINE(cppcoreguidelines-avoid-non-const-global-variables)
DEFINE_DISPATCH(nansum_stub);
// NOLINTNEXTLINE(cppcoreguidelines-avoid-non-const-global-variables)
DEFINE_DISPATCH(std_var_stub);
// NOLINTNEXTLINE(cppcoreguidelines-avoid-non-const-global-variables)
DEFINE_DISPATCH(prod_stub);
// NOLINTNEXTLINE(cppcoreguidelines-avoid-non-const-global-variables)
DEFINE_DISPATCH(norm_stub);
// NOLINTNEXTLINE(cppcoreguidelines-avoid-non-const-global-variables)
DEFINE_DISPATCH(mean_stub);
// NOLINTNEXTLINE(cppcoreguidelines-avoid-non-const-global-variables)
DEFINE_DISPATCH(and_stub);
// NOLINTNEXTLINE(cppcoreguidelines-avoid-non-const-global-variables)
DEFINE_DISPATCH(or_stub);
// NOLINTNEXTLINE(cppcoreguidelines-avoid-non-const-global-variables)
DEFINE_DISPATCH(min_values_stub);
// NOLINTNEXTLINE(cppcoreguidelines-avoid-non-const-global-variables)
DEFINE_DISPATCH(max_values_stub);
// NOLINTNEXTLINE(cppcoreguidelines-avoid-non-const-global-variables)
DEFINE_DISPATCH(argmax_stub);
// NOLINTNEXTLINE(cppcoreguidelines-avoid-non-const-global-variables)
DEFINE_DISPATCH(argmin_stub);
// NOLINTNEXTLINE(cppcoreguidelines-avoid-non-const-global-variables)
DEFINE_DISPATCH(cumsum_stub);
// NOLINTNEXTLINE(cppcoreguidelines-avoid-non-const-global-variables)
DEFINE_DISPATCH(cumprod_stub);
// NOLINTNEXTLINE(cppcoreguidelines-avoid-non-const-global-variables)
DEFINE_DISPATCH(logcumsumexp_stub);

Tensor _logcumsumexp_cpu(const Tensor& self, int64_t dim) {
  Tensor result = at::empty_like(self, MemoryFormat::Contiguous);
  return _logcumsumexp_out_cpu(self, dim, result);
}

Tensor& _logcumsumexp_out_cpu(const Tensor& self, int64_t dim, Tensor& result) {
  logcumsumexp_stub(self.device().type(), result, self, dim);
  return result;
}

Tensor logcumsumexp(const Tensor& self, int64_t dim) {
  auto result = [&]() {
    NoNamesGuard guard;
    return at::_logcumsumexp(self, dim);
  }();
  namedinference::propagate_names(result, self);
  return result;
}

Tensor& logcumsumexp_out(const Tensor& self, int64_t dim, Tensor& result) {
  check_scalar_type_device_layout_equal(result, self);
  {
    NoNamesGuard guard;
    at::_logcumsumexp_out(result, self.toType(result.scalar_type()), dim);
  }
  namedinference::propagate_names(result, self);
  return result;
}

Tensor _cumsum_cpu(const Tensor& self, int64_t dim) {
  Tensor result = at::empty_like(self, MemoryFormat::Contiguous);
  cumsum_stub(self.device().type(), result, self, dim);
  return result;
}

Tensor& _cumsum_out_cpu(const Tensor& self, int64_t dim, Tensor& result) {
  cumsum_stub(self.device().type(), result, self, dim);
  return result;
}

Tensor cumsum(const Tensor& self, int64_t dim, c10::optional<ScalarType> dtype) {
  auto result = [&]() {
    NoNamesGuard guard;
    return at::_cumsum(integer_upcast(self, dtype), dim);
  }();
  namedinference::propagate_names(result, self);
  return result;
}

Tensor& cumsum_(Tensor& self, int64_t dim, c10::optional<ScalarType> dtype) {
  TORCH_CHECK(
          !dtype.has_value() || (self.scalar_type() == dtype.value()),
          "provided dtype must match the dtype of self tensor in cumsum. Got ",
          toString(self.scalar_type()),
          " and ",
          toString(dtype.value()),
          ".");

  return at::_cumsum_out(self, self, dim);
}

Tensor& cumsum_out(const Tensor& self, int64_t dim, c10::optional<ScalarType> dtype, Tensor& result) {
  // result type is favored over dtype; check that they match if provided (NumPy doesn't check)
  TORCH_CHECK(
      !dtype.has_value() || (result.scalar_type() == dtype.value()),
      "provided dtype must match dtype of result in cumsum. Got ",
      toString(result.scalar_type()),
      " and ",
      toString(dtype.value()),
      ".");
  {
    NoNamesGuard guard;
    at::_cumsum_out(result, self.toType(result.scalar_type()), dim);
  }
  namedinference::propagate_names(result, self);
  return result;
}

Tensor _cumprod_cpu(const Tensor& self, int64_t dim) {
  Tensor result = at::empty_like(self, MemoryFormat::Contiguous);
  cumprod_stub(self.device().type(), result, self, dim);
  return result;
}

Tensor& _cumprod_out_cpu(const Tensor& self, int64_t dim, Tensor& result) {
  cumprod_stub(self.device().type(), result, self, dim);
  return result;
}

Tensor cumprod(const Tensor& self, int64_t dim, c10::optional<ScalarType> dtype) {
  auto result = [&]() {
    NoNamesGuard guard;
    return at::_cumprod(integer_upcast(self, dtype), dim);
  }();
  namedinference::propagate_names(result, self);
  return result;
}

Tensor& cumprod_(Tensor& self, int64_t dim, c10::optional<ScalarType> dtype) {
    TORCH_CHECK(
            !dtype.has_value() || (self.scalar_type() == dtype.value()),
            "provided dtype must match the dtype of self tensor in cumprod. Got ",
            toString(self.scalar_type()),
            " and ",
            toString(dtype.value()),
            ".");

    return at::_cumprod_out(self, self, dim);
}

Tensor& cumprod_out(const Tensor& self, int64_t dim, c10::optional<ScalarType> dtype, Tensor& result) {
  // result type is favored over dtype; check that they match if provided (NumPy doesn't check)
  TORCH_CHECK(
      !dtype.has_value() || (result.scalar_type() == dtype.value()),
      "provided dtype must match dtype of result in cumprod. Got ",
      toString(result.scalar_type()),
      " and ",
      toString(dtype.value()),
      ".");
  {
    NoNamesGuard guard;
    at::_cumprod_out(result, self.toType(result.scalar_type()), dim);
  }
  namedinference::propagate_names(result, self);
  return result;
}

Tensor reversed_cumsum(const Tensor& w, int64_t dim) {
  /* Logically implements w.flip(dim).cumsum(dim).flip(dim) without copying. */
  const auto w_cumsum = w.cumsum(dim);
  const auto w_sum = w_cumsum.narrow(dim, -1, 1);
  return w_sum - w_cumsum + w;
}

Tensor cumprod_backward(const Tensor& grad, const Tensor& input, int64_t dim, const Tensor& output) {
  /*
    We show here how to derive an O(n) gradient formula for
    abitrary inputs. It follows via a basic application of the
    chain rule together with a number of observations for different
    cases. We assume that x is an n-dimensional vector and y = cumprod(x).
    In the actual implementation we will need to play a bit with masks
    to be able to implement the formulas deduced here for tensors.

    We will first deduce the formula for the case when
    x[i] != 0 for 1 <= i <= n.

    For F : R^n -> R the cost function (we will look at the complex case later),
    we have

    dF / dx_k = sum_j (dF / dy_j) * (dy_j / dx_k)   (1)

    The term dF / dy_j is just grad_output[j] (assuming again
    everything is one-dimensional).

    The term (dy_j / dx_k) is easilly seen to be

    if j >= k
      dy_j / dx_k = prod_{1 <= i <= j, i != k} x_i
    else:
      dy_j / dx_k = 0

    Note that the indicator (j>=k) can be taken out
    by replacing the sum in (1) with a sum from
    k <= j <= n.

    Thus,
    dF / dx_k = sum_{k <= j <= n} grad_output[j] * (dy_j / dx_k)

    with
    dy_j / dx_k = prod_{1 <= i <= j, i != k} x_i     (2)

    Note that this last term is just the cumulative product
    with k omitted. Thus, if x_k (the input) is nonzero, we can
    just express this as

    dy_j / dx_k = (prod_{1 <= i <= j} x_i) / x_k
                = y_j / x_k

    So therefore,

    dF / dx_k = sum_{k <= j <= n} grad_output[j] * y_j / x_k

    This formula just makes sense when input[i] != 0 for every i.

    Assume now that there exists at least a zero in the input.
    Denote by z1 the first element 1 <= z1 <= n with input[z1] = 0
    and z2 the second element z1 < z2 <= n with input[z2] = 0,
    (or z2 = n if there is just one zero in input)

    We have three cases.

    k > z1:
    Looking at (2), we see that dy_j / dx_k = 0, for j >= k, as these terms
    all include a x_{z1} which is zero. As such, dF / dx_k = 0 in this case

    k < z1:
    Reasoning as in the previous case, we see that for these elements we have that

    dF / dx_k = sum_{k <= j < z1} grad_output[j] * (dy_j / dx_k)

    as the terms of the sum for j in z1 <= j <= n are all zero

    k = z1:
    Similar to the case k < z1, we have that

    dF / dx_z1 = sum_{z1 <= j < z2} grad_output[j] * (dy_j / dx_z1)

    This case has a subtlety though. To compute (dy_j / dx_z1), we cannot use the formula

    dy_j / dx_z1 = y_j / x_z1

    as, y_j = x_z1 = 0 for j >= z1. We need to compute it with the formula for its derivative,
    that is:

    dy_j / dx_z1 = prod(x[:z1]) * (grad_output[z1] + sum(grad_output[z1+1:z2] * cumprod(x[z1+1:z2])))

    When the imputs are complex, this is map is holomorphic. As such, to compute
    its backwards is just the conjugate of the usual backwards. This simplifies to
    conjugating the input. We may also reuse the output as, since the map is holomorphic,
    cumprod(input.conj()) = cumprod(input).conj()
  */

  if (input.numel() <= 1) {
    return grad;
  }
  dim = at::maybe_wrap_dim(dim, input.dim());
  const int64_t dim_size = input.size(dim);
  if (dim_size == 1) {
    return grad;
  }

  // To enable complex support.
  // From this line on `input_conj` and output_conj`
  // are interchangeable with `input` and `output`.
  auto input_conj = input.conj();
  auto output_conj = output.conj();

  const auto w = output_conj * grad;
  const auto is_zero = input == 0;
  if (!(is_zero.any().item<uint8_t>())) {
    return reversed_cumsum(w, dim).div(input_conj);
  }

  // If we are not computing a second order gradient, we can use an
  // O(n) implementation. The derivative of this implementation is _not_
  // the second derivative of cumprod. As such, we fallback to a less efficient
  // O(n^2) implementation when at::GradMode::is_enabled().
  Tensor grad_input = at::zeros(input.sizes(), grad.options());
  if (!at::GradMode::is_enabled()) {
    // n.b. This could probably be implemented much faster with a kernel

    // From here on we need to use some mask gymnastics to
    // account for the tensorial dimensions
    // We do a cumsum of the zeros along the dimension.
    // For a vector is_zero = [False, True, False, True, False]
    // we would have cumsum = [0, 1, 1, 2, 2]
    // As such we have (in python code for simplicity)
    // The mask for the range [0, z1):
    // cumsum == 0
    // The indices of the first zero z1 and zeros when
    // there is no first zero:
    // indices = (cumsum == 1).max(dim, keepdim=True).indices
    // The mask for the first zero:
    // zeros_like(indices).scatter_(dim, indices, 1.) & cumsum == 1
    // Note that the logic_and with cumsum == 1 accounts
    // for the case when there is no first zero
    const auto cumsum = is_zero.cumsum(dim);

    // case k < z1
    // select everything before the first zero [0, z1)
    auto mask = cumsum == 0;
    // equiv to grad_input[mask] = deriv[grad]
    grad_input.masked_scatter_(mask,
        reversed_cumsum(w.masked_fill(~mask, 0.), dim).div_(input_conj).masked_select(mask));
    // select everything from the first zero to the second zero [z1, z2)
    mask = cumsum == 1;

    // case k = z1
    // We start by select the first zero [z1]
    // We locate the indices of the first zero using the max function
    // We then go from the indices to a mask index_fill_
    // When there is no zero in the slice, max will return the index 0.
    // To account for this, we need to do an intersection with mask,
    // which is true in the range [z1, z2)
    const auto first_zero_index = std::get<1>(mask.max(dim, /*keepdim*/ true));
    const auto first_zero_mask = at::zeros_like(mask)
                                  .scatter_(dim, first_zero_index, /*src*/ 1)
                                  .logical_and_(mask);

    // select everything between the first zero and the second zero (z1, z2)
    mask &= ~first_zero_mask;
    // here we compute
    // dy_j / dx_z1 = sum(cumprod(input[z1+1:z2] * grad[z1+1:z2])) * prod(output[z1-1])
    // relu_() necessary as gather does not support negative indices
    // finally, we do grad_input[z1] = dy_j / dx_z1
    grad_input.masked_scatter_(first_zero_mask,
                               input_conj.masked_fill(~mask, 1.).cumprod(dim)
                                    .mul_(grad.masked_fill(cumsum != 1, 0.))
                                    .sum(dim, /*keepdim*/true)
                                    .mul_(at::gather(output_conj, dim, (first_zero_index - 1).relu_())
                                          .masked_fill_(first_zero_index == 0, 1.))
                                    .masked_select(first_zero_mask));
  } else { // GradMode::enabled()
    /*
    If the input is nonzero, we need to calculate the dy_j / dx_k
    by using the formula (2), called in the code omitted_products.

    The way the code calculates it is simply by noting that

    prod_{1 <= i <= j, i != k} x_i
        = (prod_{1 <= i <= k} x_i) * (prod_{k + 1 <= i <= j} x_i)

    the first term is calculated as prods_until_k, which since
    doesn't depend in j is easy to vectorize.

    The second term (indexed by j) is the cumulative product of
    x_{k+1}, x_{k+2}, ..., x_n, and it's named in the code
    prods_from_k_pkus_1, and it's calculated as a cumprod.

    In order to vectorize this properly, we need to add to
    omitted_products the dimensions where k > j, and therefore
    dy_j / dx_k = 0, which is done right after the assert.
    */

    auto ones_size = input.sizes().vec();
    ones_size[dim] = 1;
    const Tensor ones = at::ones({1}, grad.options()).expand(ones_size);
    Tensor prods_from_k_plus_1;
    Tensor omitted_products;
    for (const auto k : c10::irange(dim_size)) {
      if (k == 0) {
        prods_from_k_plus_1 = at::cumprod(input_conj.slice(dim, k + 1), dim);
        omitted_products = at::cat({ones, prods_from_k_plus_1}, dim);
      } else if (k == dim_size - 1) {
        const Tensor prods_until_k = at::prod(input_conj.slice(dim, 0, k), dim, true);
        omitted_products = prods_until_k;
      } else {
        const Tensor prods_until_k = at::prod(input_conj.slice(dim, 0, k), dim, true);
        prods_from_k_plus_1 = at::cumprod(input_conj.slice(dim, k+1), dim);
        omitted_products = prods_until_k.expand_as(prods_from_k_plus_1) * prods_from_k_plus_1;
        omitted_products = at::cat({prods_until_k, omitted_products}, dim);
      }

      // At this point omitted_products is the same size
      // as input, except on the dimension dim where it's
      // dim_size - k
      TORCH_CHECK(omitted_products.size(dim) == dim_size - k);

      grad_input.select(dim, k).copy_(
          at::sum(grad.slice(dim, k) * omitted_products,dim));
    }
  }
  return grad_input;
}

// Implement std::is_nan<IntegralType> for MSVC.
namespace {
#ifdef _MSC_VER
template<typename T>
inline typename std::enable_if<std::is_integral<T>::value, bool>::type isnan_(T x) {
  return false;
}
template<typename T>
inline typename std::enable_if<!std::is_integral<T>::value, bool>::type isnan_(T x) {
  return std::isnan(x);
}
#else
template<typename T>
inline bool isnan_(T x) {
  return std::isnan(x);
}
#endif
}

template<typename T1, typename T2, typename Operation>
void cummax_cummin_helper(const T1* self_data, T1* values_data, T2* indices_data,
          int self_dim_size, int self_stride, int values_stride, int indices_stride) {
      Operation op;
      T1 out = self_data[0];
      int idx = 0;
      for(int i = 0; i < self_dim_size; i++) {
        T1 curr_elem = self_data[i*self_stride];
        if(isnan_(curr_elem) || (!isnan_(out) && op(curr_elem, out))) {
            out = self_data[i*self_stride];
            idx = i;
        }
        values_data[i*values_stride] = out;
        indices_data[i*indices_stride] = idx;
      }
}

void cummax_helper_cpu(const Tensor& self, Tensor& values, Tensor& indices, int64_t dim) {
  AT_DISPATCH_ALL_TYPES_AND(at::ScalarType::Bool,
    self.scalar_type(), "cummax_cpu",
    [&] {
      at::native::tensor_dim_apply3<scalar_t, int64_t>(self, values, indices, dim, cummax_cummin_helper<scalar_t, int64_t, std::greater_equal<scalar_t>>);
    });
}

std::tuple<Tensor&, Tensor&> cummax_out(const Tensor& self, int64_t dim, Tensor& values, Tensor& indices) {
  check_scalar_type_device_layout_equal(values, self);
  check_scalar_type_device_layout_equal(indices, at::empty({0}, self.options().dtype(at::kLong)));
  {
    NoNamesGuard guard;
    at::native::resize_output(values, self.sizes());
    at::native::resize_output(indices, self.sizes());
    if(self.dim() == 0) {
      values.fill_(self);
      indices.fill_(0);
    } else if(self.numel() != 0) {
      dim = maybe_wrap_dim(dim, self.dim());
      at::_cummax_helper(self, values, indices, dim);
    }
  }
  namedinference::propagate_names(values, self);
  namedinference::propagate_names(indices, self);
  return std::forward_as_tuple(values, indices);
}

std::tuple<Tensor, Tensor> cummax(const Tensor& self, int64_t dim) {
  auto values = at::empty(self.sizes(), self.options());
  auto indices = at::empty(self.sizes(), self.options().dtype(at::kLong));
  at::cummax_out(values, indices, self, dim);
  return std::make_tuple(values, indices);
}

void cummin_helper_cpu(const Tensor& self, Tensor& values, Tensor& indices, int64_t dim) {
  AT_DISPATCH_ALL_TYPES_AND(at::ScalarType::Bool,
    self.scalar_type(), "cummin_cpu",
    [&] {
      at::native::tensor_dim_apply3<scalar_t, int64_t>(self, values, indices, dim, cummax_cummin_helper<scalar_t, int64_t, std::less_equal<scalar_t>>);
    });
}

std::tuple<Tensor&, Tensor&> cummin_out(const Tensor& self, int64_t dim, Tensor& values, Tensor& indices) {
  check_scalar_type_device_layout_equal(values, self);
  check_scalar_type_device_layout_equal(indices, at::empty({0}, self.options().dtype(at::kLong)));
  {
    NoNamesGuard guard;
    at::native::resize_output(values, self.sizes());
    at::native::resize_output(indices, self.sizes());
    if(self.dim() == 0) {
      values.fill_(self);
      indices.fill_(0);
    } else if(self.numel() != 0) {
      dim = maybe_wrap_dim(dim, self.dim());
      at::_cummin_helper(self, values, indices, dim);
    }
  }
  namedinference::propagate_names(values, self);
  namedinference::propagate_names(indices, self);
  return std::forward_as_tuple(values, indices);
}

std::tuple<Tensor, Tensor> cummin(const Tensor& self, int64_t dim) {
  auto values = at::empty(self.sizes(), self.options());
  auto indices = at::empty(self.sizes(), self.options().dtype(at::kLong));
  at::cummin_out(values, indices, self, dim);
  return std::make_tuple(values, indices);
}

Tensor cummaxmin_backward(const Tensor& grad, const Tensor& input, const Tensor& indices, int64_t dim) {
  if (input.numel() == 0) {
    return input;
  }
  auto result = at::zeros(input.sizes(), input.options());
  return result.scatter_add_(dim, indices, grad);
}

static Tensor prepend_append_on_dim(const Tensor& self, const c10::optional<Tensor>& prepend, const c10::optional<Tensor>& append, int64_t dim) {
  // Helper for diff that handles prepending and appending when at least one is present
  TORCH_INTERNAL_ASSERT(prepend.has_value() || append.has_value(), "either prepend or append must be have value");
  if (!prepend.has_value() && append.has_value()) {
    return at::cat({self, append.value()}, dim);
  } else if (prepend.has_value() && !append.has_value()) {
    return at::cat({prepend.value(), self}, dim);
  } else {
    return at::cat({prepend.value(), self, append.value()}, dim);
  }
}

static inline void diff_check_compatible_shape(const Tensor& self, const c10::optional<Tensor>&other, int64_t dim) {
  // Helper for diff that checks whether the shape of the tensor to prepend or append
  // is compatible with that of input
  if (other.has_value()) {
    int64_t wrapped_dim = maybe_wrap_dim(dim, self.dim(), false);

    TORCH_CHECK(
        other.value().dim() == self.dim(),
        "diff expects prepend or append to be the same dimension as input");

    for (int i = 0; i < other.value().dim(); i++) {
      TORCH_CHECK(
          other.value().size(i) == self.size(i) || i == wrapped_dim,
          "diff expects the shape of tensor to prepend or append to match that of"
          " input except along the differencing dimension;"
          " input.size(", i, ") = ", self.size(i), ", but got"
          " tensor.size(", i, ") = ", other.value().size(i));
    }
  }
}

static inline void diff_check(const Tensor& self, int64_t n, int64_t dim, const c10::optional<Tensor>&prepend, const c10::optional<Tensor>& append) {
  // Helper for diff that checks whether its parameters are valid
  TORCH_CHECK(
      n == 1,
      "diff only supports n = 1 currently. Please file an issue at"
      " https://github.com/pytorch/pytorch/issues/new?assignees=&labels=&template=feature-request.md"
      " if your use case requires supporting higher-order differences");

  TORCH_CHECK(
      self.dim() >= 1,
      "diff expects input to be at least one-dimensional");

  diff_check_compatible_shape(self, prepend, dim);
  diff_check_compatible_shape(self, append, dim);
}

static inline Tensor diff_helper(const Tensor& self, int64_t n, int64_t dim) {
  auto out_len = self.size(dim) - 1;
  if (self.dtype() == at::kBool) {
    return at::logical_xor(at::narrow(self, dim, 1, out_len), at::narrow(self, dim, 0, out_len));
  }
  return at::narrow(self, dim, 1, out_len) - at::narrow(self, dim, 0, out_len);
}

Tensor diff(const Tensor& self, int64_t n, int64_t dim, const c10::optional<Tensor>& prepend, const c10::optional<Tensor>& append) {
  diff_check(self, n, dim, prepend, append);
  if (!prepend.has_value() && !append.has_value()) {
    return diff_helper(self, n, dim);
  } else {
    auto a = prepend_append_on_dim(self, prepend, append, dim);
    return diff_helper(a, n, dim);
  }
}

static inline Tensor& diff_out_helper(const Tensor& self, int64_t n, int64_t dim, Tensor& result) {
  auto out_len = self.size(dim) - 1;
  if (self.dtype() == at::kBool) {
    return at::logical_xor_out(result, at::narrow(self, dim, 1, out_len), at::narrow(self, dim, 0, out_len));
  }
  return at::sub_out(result, at::narrow(self, dim, 1, out_len), at::narrow(self, dim, 0, out_len));
}

Tensor& diff_out(const Tensor& self, int64_t n, int64_t dim, const c10::optional<Tensor>& prepend, const c10::optional<Tensor>& append, Tensor& result) {
  diff_check(self, n, dim, prepend, append);
  if (!prepend.has_value() && !append.has_value()) {
    return diff_out_helper(self, n, dim, result);
  } else {
    auto a = prepend_append_on_dim(self, prepend, append, dim);
    return diff_out_helper(a, n, dim, result);
  }
}

void pre_check_gradient(const Tensor& self, c10::optional<int64_t> spacing_size, c10::optional<IntArrayRef> dim,  int64_t edge_order) {
  // Helper for gradient function to make sure input data satisfies prerequisites
  TORCH_CHECK(self.scalar_type() != ScalarType::Byte, "torch.gradient does not support uint8 input.");
  if (spacing_size.has_value() && !dim.has_value()) {
    TORCH_CHECK(spacing_size.value() == 1 || spacing_size.value() == self.dim(), "torch.gradient expected spacing to be unspecified, a scalar or a list of length ", self.dim(), "but got a list of length ", spacing_size.value());
  }
  if (spacing_size.has_value() && dim.has_value()) {
    TORCH_CHECK(spacing_size.value() == dim.value().size(), "torch.gradient expected spacing to be unspecified, a scalar or it's spacing and dim arguments to have the same length, but got a spacing argument of length ", spacing_size.value(), " and a dim argument of length ", dim.value().size(), "." );
  }
  // See discussion : https://github.com/pytorch/pytorch/issues/56036
  TORCH_CHECK(edge_order == 1, "torch.gradient only supports edge_order=1 currently. To request support for more edge_orders please file an issue here : https://github.com/pytorch/pytorch/issues/new?assignees=&labels=&template=feature-request.md");
  if (dim.has_value()) {
    // The following function get called to check whether dim argument satisfies prerequisites.
    // The output of the function is not used for the computation of gradient.
    dim_list_to_bitset(dim.value(), self.dim());
  }
}

std::vector<Tensor> gradient_helper(const Tensor& self, TensorList coordinates, IntArrayRef dim, int64_t edge_order) {
  for (const auto i : c10::irange(coordinates.size())) {
    TORCH_CHECK(self.device() == coordinates[i].device(), "torch.gradient expected each tensor to be on the same device, but got devices ", self.device(), " and ", coordinates[i].device(), "!");
  }

  std::vector<Tensor> result;
  for (const auto i : c10::irange(dim.size())) {
    TORCH_CHECK( coordinates[i].dim() == 1, "torch.gradient expected each element of spacing to have one dimension, but got an element with ", coordinates[i].dim(), " dimensions!");
    int64_t direction = maybe_wrap_dim(dim[i], self.dim());
    std::vector<int64_t> shape(self.dim(),1);
    shape[ direction ] = -1;

    auto ax_dx = coordinates[i].diff(1,0);
    auto dx1 = at::slice(ax_dx, 0, 0, -1);
    auto dx2 = at::slice(ax_dx, 0, 1);
    auto a = (   -dx2    / (dx1*(dx1+dx2)) ).reshape(shape);
    auto b = ( (dx2-dx1) / (dx1*dx2)       ).reshape(shape);
    auto c = (    dx1    / (dx2*(dx1+dx2)) ).reshape(shape);

    auto center  = a*at::slice(self, direction, 0, -2) + b*at::slice(self, direction , 1, -1) + c*at::slice(self, direction ,2);
    auto prepend = (at::slice(self, direction, 1, 2  ) - at::slice(self, direction, 0, 1   )) / ax_dx[0]  ;
    auto append  = (at::slice(self, direction, -1    ) - at::slice(self, direction, -2, -1 )) / ax_dx[-1] ;
    result.emplace_back(prepend_append_on_dim(center, prepend, append, direction));
  }
  return result;
}

std::vector<Tensor> gradient_helper_float(const Tensor& self, ArrayRef<Scalar> spacing, IntArrayRef dim, int64_t edge_order) {
  std::vector<Tensor> result;
  for (const auto i : c10::irange(dim.size())) {
      int64_t direction = maybe_wrap_dim(dim[i], self.dim());
      auto ax_dx = spacing[i];
      auto center  = (at::slice(self,direction, 2   ) - at::slice(self, direction, 0, -2 ) ) / ax_dx;
      auto prepend = (at::slice(self,direction, 1, 2) - at::slice(self, direction, 0, 1  ) ) / ax_dx  ;
      auto append  = (at::slice(self,direction, -1  ) - at::slice(self, direction, -2, -1) ) / ax_dx ;
      result.emplace_back(prepend_append_on_dim(center/2, prepend, append, direction));
  }
  return result;
}

std::vector<int64_t> gradient_dim_preprocess(const Tensor& self, c10::optional<int64_t> dim) {
  // if gradient dim is provided as an integer, then we need to compute gradient only on this direction.
  // Moreover, if it's not provided at all, then we are interested in gradient for all directions.
  // Finally, if dim is provided as vector of ints, then it is not expected to be called by this function.
  if (dim.has_value()) {
    return std::vector<int64_t>{dim.value()};
  }

  std::vector<int64_t> axis(self.dim());
  std::iota(axis.begin(), axis.end(), 0);
  return axis;
}

std::vector<Tensor> gradient(const Tensor& self, TensorList coordinates, IntArrayRef dim, int64_t edge_order) {
    pre_check_gradient(self,
                       c10::optional<int64_t>(coordinates.size()),
                       c10::optional<IntArrayRef>(dim),
                       edge_order);
    return gradient_helper(self, coordinates, dim, edge_order);
}

std::vector<Tensor> gradient(const Tensor& self, TensorList coordinates, c10::optional<int64_t> dim, int64_t edge_order) {
  const auto processed_dim = gradient_dim_preprocess(self, dim);
  pre_check_gradient(self,
                     c10::optional<int64_t>(coordinates.size()),
                     dim.has_value() ? c10::optional<IntArrayRef>(processed_dim) : c10::nullopt,
                     edge_order);
  return gradient_helper(self, coordinates, processed_dim, edge_order);
}

std::vector<Tensor> gradient(const Tensor& self, c10::ArrayRef<Scalar> spacing, IntArrayRef dim, int64_t edge_order) {
  pre_check_gradient(self,
                     c10::optional<int64_t>(spacing.size()),
                     c10::optional<IntArrayRef>(dim),
                     edge_order);
  return gradient_helper_float(self, spacing, dim, edge_order);
}

std::vector<Tensor> gradient(const Tensor& self, ArrayRef<Scalar> spacing, c10::optional<int64_t> dim, int64_t edge_order) {
  const auto processed_dim = gradient_dim_preprocess(self, dim);
  pre_check_gradient(self,
                     c10::optional<int64_t>(spacing.size()),
                     dim.has_value() ? c10::optional<IntArrayRef>(processed_dim) : c10::nullopt,
                     edge_order);
  return gradient_helper_float(self, spacing, processed_dim, edge_order);
}

std::vector<Tensor> gradient(const Tensor& self, const Scalar& unit_size, IntArrayRef dim, int64_t edge_order) {
  // When spacing is given as scalar, while dim is given as IntArrayRef, scalar value need to
  // be taken as unit size at every given dimension element of - dim.
  std::vector<Scalar> spacing(dim.size(), unit_size);
  pre_check_gradient(self,
                     c10::optional<int64_t>(spacing.size()),
                     c10::optional<IntArrayRef>(dim),
                     edge_order);
  return gradient_helper_float(self, spacing, dim, edge_order);
}

std::vector<Tensor> gradient(const Tensor& self, const c10::optional<Scalar>& unit_size, c10::optional<int64_t> dim, int64_t edge_order) {
  const auto processed_dim = gradient_dim_preprocess(self, dim);
  // When unit_size not provided, it is always assumed to be equal to 1.
  // When dim has integer value it implies we are looking for gradient in the specific direction, however when
  // it is not provided, it means we are interested to find gradient in all directions.
  std::vector<Scalar> spacing(dim.has_value() ? 1 : self.dim(),
                              unit_size.has_value() ? unit_size.value() : 1.0) ;
  pre_check_gradient(self,
                     unit_size.has_value() ?  c10::optional<int64_t>(spacing.size()) : c10::nullopt,
                     dim.has_value() ? c10::optional<IntArrayRef>(processed_dim) : c10::nullopt,
                     edge_order);
  return gradient_helper_float(self, spacing, processed_dim, edge_order);
}

std::vector<Tensor> gradient(const Tensor& self, IntArrayRef dim, int64_t edge_order) {
  std::vector<Scalar> spacing(dim.size(), 1.0) ;
  pre_check_gradient(self,
                     c10::optional<int64_t>(spacing.size()),
                     c10::optional<IntArrayRef>(dim),
                     edge_order);
  return gradient_helper_float(self, spacing, dim, edge_order);
}

// ALL REDUCE #################################################################

inline ScalarType get_dtype_from_result(Tensor& result, optional<ScalarType> dtype) {
  TORCH_CHECK(result.defined(), "Cannot create a new tensor inside a reduction op. You likely tried to call an operator with an out argument but the out argument was an undefined tensor.");
  if (dtype.has_value()) {
    return dtype.value();
  } else {
    return result.scalar_type();
  }
}

inline ScalarType get_dtype_from_self(const Tensor& self, optional<ScalarType> dtype,
                            bool promote_integers) {
  if (dtype.has_value()) {
    return dtype.value();
  }
  ScalarType src_type = self.scalar_type();
  if (promote_integers && at::isIntegralType(src_type, /*includeBool=*/true)) {
    return kLong;
  }
  return src_type;
}

Tensor& sum_out(const Tensor& self, IntArrayRef dim,
                       bool keepdim, optional<ScalarType> opt_dtype, Tensor& result) {
  ScalarType dtype = get_dtype_from_result(result, opt_dtype);
  auto iter = make_reduction("sum", result, self, dim, keepdim, dtype);
  if (iter.numel() == 0) {
    result.zero_();
  } else {
    sum_stub(iter.device_type(), iter);
  }
  return result;
}

Tensor sum(const Tensor &self, c10::optional<ScalarType> dtype) {
  return at::native::sum(self, std::vector<int64_t>{}, false, dtype);
}

Tensor sum(const Tensor& self, IntArrayRef dim, bool keepdim, c10::optional<ScalarType> opt_dtype) {
  ScalarType dtype = get_dtype_from_self(self, opt_dtype, true);
  Tensor result = create_reduction_result(self, dim, keepdim, dtype);
  return at::native::sum_out(self, dim, keepdim, dtype, result);
}

Tensor sum(const Tensor& self, DimnameList dim, bool keepdim, c10::optional<ScalarType> dtype) {
  return at::sum(self, dimnames_to_positions(self, dim), keepdim, dtype);
}

Tensor& sum_out(const Tensor& self, DimnameList dim,
                bool keepdim, optional<ScalarType> opt_dtype, Tensor& result) {
  return at::sum_out(result, self, dimnames_to_positions(self, dim), keepdim, opt_dtype);
}

Tensor& nansum_out(const Tensor& self, IntArrayRef dim,
                       bool keepdim, optional<ScalarType> opt_dtype, Tensor& result) {
  TORCH_CHECK(!c10::isComplexType(self.scalar_type()), "nansum does not support complex inputs");
  // For integral types, use existing sum as
  // integral types don't have `Nan`.
  if (c10::isIntegralType(self.scalar_type(), true)){
    return at::sum_out(result, self, dim, keepdim, opt_dtype);
  }

  ScalarType dtype = get_dtype_from_result(result, opt_dtype);
  auto iter = make_reduction("nansum", result, self, dim, keepdim, dtype);
  if (iter.numel() == 0) {
    result = result.zero_();
  } else {
    nansum_stub(iter.device_type(), iter);
  }
  return result;
}

Tensor nansum(const Tensor &self, c10::optional<ScalarType> dtype) {
  return at::native::nansum(self, std::vector<int64_t>{}, false, dtype);
}

Tensor nansum(const Tensor& self, IntArrayRef dim, bool keepdim, c10::optional<ScalarType> opt_dtype) {
  ScalarType dtype = get_dtype_from_self(self, opt_dtype, true);
  Tensor result = create_reduction_result(self, dim, keepdim, dtype);
  return at::native::nansum_out(self, dim, keepdim, dtype, result);
}

static Tensor& prod_out_impl(Tensor& result, const Tensor& self, IntArrayRef dim,
                        bool keepdim, c10::optional<ScalarType> opt_dtype) {
  ScalarType dtype = get_dtype_from_result(result, opt_dtype);
  auto iter = make_reduction("prod", result, self, dim, keepdim, dtype);
  if (iter.numel() == 0) {
    result.fill_(1);
  } else {
    prod_stub(iter.device_type(), iter);
  }
  return result;
}

// NOTE: this could be implemented via diag and sum, but this has perf problems,
// see https://github.com/pytorch/pytorch/pull/47305,
Tensor trace_cpu(const Tensor& self) {
  Tensor result;
  // Returns the ScalarType of the self tensor if the tensor is non integral type
  // In the case, self is an integer type tensor, at::kLong is return since promote_integers
  // is set to true
  ScalarType dtype = get_dtype_from_self(self, c10::nullopt, true);
  result = at::empty({}, self.options().dtype(dtype));
  AT_DISPATCH_ALL_TYPES_AND_COMPLEX(self.scalar_type(), "trace", [&] {
    using accscalar_t = at::acc_type<scalar_t, false>;
    accscalar_t sum = 0;
    const auto* t_data = self.data_ptr<scalar_t>();

    int64_t t_stride_0, t_stride_1, t_diag_size;

    TORCH_CHECK(self.dim() == 2, "trace: expected a matrix, but got tensor with dim ", self.dim());

    t_stride_0 = self.stride(0);
    t_stride_1 = self.stride(1);

    t_diag_size = std::min(self.size(0), self.size(1));
    for (int64_t i = 0; i < t_diag_size; i++) {
      sum += t_data[i * (t_stride_0 + t_stride_1)];
    }

    c10::guts::if_constexpr<std::is_integral<accscalar_t>::value>(
      // all integer types get promoted to kLong
      [&] (auto _) { *result.data_ptr<int64_t>() = _(sum); },  // then-case, invalid for non-integral types
      [&] (auto _) { *result.data_ptr<scalar_t>() = _(sum); }  // else-case, invalid for integral types
    );
  });

  return result;
}

Tensor prod(const Tensor& self, int64_t dim, bool keepdim, c10::optional<ScalarType> opt_dtype) {
  ScalarType dtype = get_dtype_from_self(self, opt_dtype, true);
  Tensor result = create_reduction_result(self, dim, keepdim, dtype);
  native::prod_out_impl(result, self, dim, keepdim, dtype);
  return result;
}

Tensor prod(const Tensor &self, c10::optional<ScalarType> opt_dtype) {
  ScalarType dtype = get_dtype_from_self(self, opt_dtype, true);
  Tensor result = create_reduction_result(self, {}, false, dtype);
  return at::native::prod_out_impl(result, self, {}, false, dtype);
}

Tensor& prod_out(const Tensor& self, int64_t dim, bool keepdim, c10::optional<ScalarType> dtype, Tensor& result) {
  return at::native::prod_out_impl(result, self, dim, keepdim, dtype);
}

Tensor prod(const Tensor& self, Dimname dim, bool keepdim, c10::optional<ScalarType> dtype) {
  return at::prod(self, dimname_to_position(self, dim), keepdim, dtype);
}

Tensor& prod_out(const Tensor& self, Dimname dim,
                 bool keepdim, optional<ScalarType> opt_dtype, Tensor& result) {
  return at::prod_out(result, self, dimname_to_position(self, dim), keepdim, opt_dtype);
}

Tensor &mean_out_cpu_gpu(const Tensor &self, IntArrayRef dim,
                 bool keepdim, c10::optional<ScalarType> opt_dtype, Tensor &result) {
  ScalarType scalarType = opt_dtype.has_value() ? opt_dtype.value() : self.scalar_type();
  TORCH_CHECK(
      at::isFloatingType(scalarType) || at::isComplexType(scalarType),
      "Can only calculate the mean of floating types. Got ",
      toString(scalarType),
      " instead.");
  ScalarType dtype = get_dtype_from_result(result, opt_dtype);
  // TODO: the TensorIterator reduction implementation of mean
  // (mean_kernel_impl()) is unvectorized and leads to very poor performance
  // for production workloads. Once that's fixed, the following code can be used
  // in lieu of the sum + divide implementation below.
  if (self.device().is_cpu()) {
    int64_t dim_prod = 1;
    if (dim.size() == 0 || self.ndimension() == 0) {
      dim_prod = self.numel();
    } else {
      for (auto d : dim) {
        dim_prod *= self.size(d);
      }
    }
    at::sum_out(result, self, dim, keepdim, dtype).div_(dim_prod);
    return result;
  }

  auto iter = make_reduction("mean", result, self, dim, keepdim, dtype);
  if (iter.numel() == 0) {
    result.fill_(std::numeric_limits<double>::quiet_NaN());
  } else {
    mean_stub(iter.device_type(), iter);
  }
  return result;
}

Tensor mean_cpu_gpu(const Tensor &self, optional<ScalarType> dtype) {
  return at::native::mean_cpu_gpu(self, IntArrayRef{}, false, dtype);
}

Tensor mean_cpu_gpu(const Tensor& self, IntArrayRef dim, bool keepdim, optional<ScalarType> opt_dtype) {
  ScalarType dtype = get_dtype_from_self(self, opt_dtype, true);
  Tensor result = create_reduction_result(self, dim, keepdim, dtype);
  return at::native::mean_out_cpu_gpu(self, dim, keepdim, dtype, result);
}

Tensor mean(const Tensor& self, DimnameList dim, bool keepdim, optional<ScalarType> dtype) {
  return at::mean(self, dimnames_to_positions(self, dim), keepdim, dtype);
}

Tensor& mean_out(const Tensor& self, DimnameList dim,
                 bool keepdim, c10::optional<ScalarType> opt_dtype, Tensor& result) {
  return at::mean_out(result, self, dimnames_to_positions(self, dim), keepdim, opt_dtype);
}

static Tensor squeeze_multiple(const Tensor& self, IntArrayRef dims) {
  int ndims = self.sizes().size();
  auto dims_to_squeeze = at::dim_list_to_bitset(dims, ndims);
  Tensor result = self;
  for (int i = ndims - 1; i >= 0; --i) {
    if (dims_to_squeeze[i]) {
      result = result.squeeze(i);
    }
  }
  return result;
}

static Tensor& logsumexp_out_impl(Tensor& result, const Tensor& self, IntArrayRef dims, bool keepdim) {
  // can't take max of empty tensor
  if (self.numel() != 0) {
    auto maxes = at::amax(self, dims, true);
    auto maxes_squeezed = (keepdim ? maxes : squeeze_multiple(maxes, dims));
    maxes_squeezed.masked_fill_(maxes_squeezed.abs() == INFINITY, 0);
    at::sum_out(result, (self - maxes).exp_(), dims, keepdim);
    result.log_().add_(maxes_squeezed);
  } else {
    at::sum_out(result, at::exp(self), dims, keepdim);
    result.log_();
  }
  return result;
}

Tensor& logsumexp_out(const Tensor& self, IntArrayRef dims, bool keepdim, Tensor& result) {
  {
    NoNamesGuard guard;
    logsumexp_out_impl(result, self, dims, keepdim);
  }
  namedinference::propagate_names_for_reduction(result, self, dims, keepdim);
  return result;
}

Tensor logsumexp(const Tensor& self, IntArrayRef dims, bool keepdim) {
  Tensor result = at::empty({0}, self.options());
  return at::native::logsumexp_out(self, dims, keepdim, result);
}
Tensor logsumexp(const Tensor& self, DimnameList dims, bool keepdim) {
  return at::logsumexp(self, dimnames_to_positions(self, dims), keepdim);
}

Tensor& logsumexp_out(const Tensor& self, DimnameList dims, bool keepdim, Tensor& result) {
  return at::logsumexp_out(result, self, dimnames_to_positions(self, dims), keepdim);
}

static Tensor& norm_out(Tensor &result, const Tensor &self, const optional<Scalar>& opt_p,
                               IntArrayRef dim, bool keepdim, optional<ScalarType> opt_dtype) {
  auto p = opt_p.value_or(2.0).to<double>();
  TORCH_CHECK(self.device().is_cpu() || self.is_cuda(),
              "norm only supports CPU and CUDA device types, but got: ", self.device().type());
  TORCH_CHECK(self.layout() == Layout::Strided,
              "norm only supports strided layout, but got: ", self.layout());

  ScalarType in_dtype = opt_dtype.has_value() ? opt_dtype.value() : self.scalar_type();
  TORCH_CHECK(
      at::isFloatingType(in_dtype) || at::isComplexType(in_dtype),
      "Can only calculate the norm of floating point and complex dtypes. Got ",
      toString(in_dtype),
      " instead.");

  ScalarType out_dtype = result.defined() ? result.scalar_type() : (opt_dtype.has_value() ? opt_dtype.value() : toValueType(self.scalar_type()));

// omit in_dtype in the following call, to avoid make_reduction explicitly casting input to out_dtype
  auto iter = isComplexType(self.scalar_type()) ?
      make_reduction("norm", result, self, dim, keepdim, in_dtype, out_dtype) :
      make_reduction("norm", result, self, dim, keepdim, out_dtype);

  if (iter.numel() == 0) {
    result.zero_();
  } else {
    norm_stub(iter.device_type(), iter, p);
  }
  return result;
}

static inline Tensor _norm(const Tensor &self, const Scalar& p) {
  if (self.is_sparse()) {
    // Sparse tensors need a different implementation because their values
    // are accessed with a different API than strided tensors
    return at::native_norm(self, p);
  } else {
    TORCH_CHECK(self.device().is_cpu() || self.is_cuda(),
                "norm only supports CPU AND CUDA device type, got: ", self.device().type());
    TORCH_CHECK(self.layout() == Layout::Strided,
                "norm only supports strided layout, got: ", self.layout());
    TORCH_CHECK(at::isFloatingType(self.scalar_type()) || at::isComplexType(self.scalar_type()),
                "norm only supports floating-point dtypes");

    ScalarType dtype = toValueType(self.scalar_type());
    Tensor result = create_reduction_result(self, IntArrayRef{}, false, dtype);
    return at::native::norm_out(result, self, p, IntArrayRef{}, false, c10::nullopt);
  }
}

Tensor &norm_out(const Tensor& self, const optional<Scalar>& p, IntArrayRef dim, bool keepdim, ScalarType dtype, Tensor& result) {
  return at::native::norm_out(result, self, p, dim, keepdim, optional<ScalarType>(dtype));
}

Tensor &norm_out(const Tensor& self, const optional<Scalar>& p, IntArrayRef dim, bool keepdim, Tensor& result) {
  return at::native::norm_out(result, self, p, dim, keepdim, c10::nullopt);
}

static Tensor norm(const Tensor& self, const optional<Scalar>& p, IntArrayRef dim, bool keepdim,
            optional<ScalarType> opt_dtype) {
  if (self.is_sparse()) {
    // Sparse tensors need a different implementation because their values
    // are accessed with a different API than strided tensors
    return at::native_norm(self, p, dim, keepdim, opt_dtype);
  } else {
    ScalarType out_dtype = value_or_else(opt_dtype, [&] {return toValueType(self.scalar_type());});
    Tensor result = create_reduction_result(self, dim, keepdim, out_dtype);
    return at::native::norm_out(result, self, p, dim, keepdim, opt_dtype);
  }
}

Tensor norm(const Tensor& self, const optional<Scalar>& p, IntArrayRef dim, bool keepdim, ScalarType dtype) {
  return at::native::norm(self, p, dim, keepdim, optional<ScalarType>(dtype));
}

Tensor norm(const Tensor& self, const optional<Scalar>& p, ScalarType dtype) {
  return at::native::norm(self, p, IntArrayRef{}, false, optional<ScalarType>(dtype));
}

Tensor norm(const Tensor& self, const optional<Scalar>& p, IntArrayRef dim, bool keepdim) {
  return at::native::norm(self, p, dim, keepdim, c10::nullopt);
}

// leave it so we support sparse tensors
Tensor norm(const Tensor& self, const Scalar& p) {
  return at::native::_norm(self, p);
}

// Note [all, any : uint8 compatibility]:
// ~~~~~~~~~~~~~~~~~~~~~~~~~~~~~~~~~~~~~~~~
// For NumPy comptability, `all` and `any` return
// Tensor of dtype `bool`. However for compatibility reason,
// for `uint8`, they return Tensor of same dtype `uint8`.
// Reference: https://github.com/pytorch/pytorch/pull/47878#issuecomment-747108561
inline const Tensor & _all(const Tensor & result, TensorIterator & iter) {
  if (iter.numel() == 0) {
    result.fill_(1);
  } else {
    and_stub(iter.device_type(), iter);
  }

  return result;
}

inline TensorIterator get_allany_iter(
    const Tensor& self,
    const Tensor& result,
    IntArrayRef dims,
    bool keepdim) {
  if (self.is_cuda()) {
    // As CUDA supports dynamic type casting, we use this overload of
    // `make_reduction`, which doesn't cast input to the result type i.e. kBool.,
    // otherwise we use the overload below which casts the input to kBool (which is
    // an extra operation).
    return meta::make_reduction(self, result, dims, keepdim, self.scalar_type());
  }
  return meta::make_reduction_from_out_ty(
      self, result, dims, keepdim, result.scalar_type());
}

Tensor all(const Tensor& self) {
  Tensor result;

  auto out_dtype =
      meta::check_allany_and_get_output_dtype("all", self, result, {}, false);
  auto shape = meta::get_reduction_shape(self, {}, false);

  result = at::empty(shape, self.options().dtype(out_dtype));
  auto iter = get_allany_iter(self, result, {}, false);

  return _all(result, iter);
}

TORCH_IMPL_FUNC(all_out)
(const Tensor& self, int64_t dim, bool keepdim, const Tensor& result) {
  auto iter = get_allany_iter(self, result, dim, keepdim);
  auto mut_result = const_cast<Tensor&>(result);
  if (!_dimreduce_return_trivial(mut_result, self, 1, dim, keepdim)) {
    _all(mut_result, iter);
  }
}

inline const Tensor & _any(const Tensor & result, TensorIterator & iter) {
  if (iter.numel() == 0) {
    result.fill_(0);
  } else {
    or_stub(iter.device_type(), iter);
  }

  return result;
}

Tensor any(const Tensor& self) {
  Tensor result;

  auto out_dtype =
      meta::check_allany_and_get_output_dtype("any", self, result, {}, false);
  auto shape = meta::get_reduction_shape(self, {}, false);

  result = at::empty(shape, self.options().dtype(out_dtype));
  auto iter = get_allany_iter(self, result, {}, false);

  return _any(result, iter);
}

TORCH_IMPL_FUNC(any_out)
(const Tensor& self, int64_t dim, bool keepdim, const Tensor& result) {
  auto iter = get_allany_iter(self, result, dim, keepdim);
  auto mut_result = const_cast<Tensor&>(result);
  if (!_dimreduce_return_trivial(mut_result, self, 0, dim, keepdim)) {
    _any(mut_result, iter);
  }
}

Tensor &amin_out(const Tensor& self, IntArrayRef dim, bool keepdim, Tensor& result) {
  TORCH_CHECK(self.scalar_type() == result.scalar_type(), "Expected the dtype for input and out to match, but got ",
              self.scalar_type(), " for input's dtype and ",  result.scalar_type(), " for out's dtype.");
  if (self.numel() == 0) {
    zero_numel_check_dims(self, dim, "amin()");
  }

  auto iter = make_reduction("amin", result, self, dim, keepdim, self.scalar_type());
  if (iter.numel() != 0) {
    min_values_stub(iter.device_type(), iter);
  }
  return result;
}

Tensor amin(const Tensor& self, IntArrayRef dim, bool keepdim) {
  Tensor result = at::empty({0}, self.options());
  return at::amin_out(result, self, dim, keepdim);
}

Tensor &amax_out(const Tensor& self, IntArrayRef dim, bool keepdim, Tensor& result) {
  TORCH_CHECK(self.scalar_type() == result.scalar_type(), "Expected the dtype for input and out to match, but got ",
              self.scalar_type(), " for input's dtype and ",  result.scalar_type(), " for out's dtype.");
  if (self.numel() == 0) {
    zero_numel_check_dims(self, dim, "amax()");
  }

  auto iter = make_reduction("amax", result, self, dim, keepdim, self.scalar_type());
  if (iter.numel() != 0) {
    max_values_stub(iter.device_type(), iter);
  }
  return result;
}

Tensor amax(const Tensor& self, IntArrayRef dim, bool keepdim) {
  Tensor result = at::empty({0}, self.options());
  return at::amax_out(result, self, dim, keepdim);
}

Tensor& argmax_out(const Tensor& self, c10::optional<int64_t> dim, bool keepdim, Tensor& result) {
  c10::MaybeOwned<Tensor> in;
  if (dim) {
    auto sizes = self.sizes();
    zero_numel_check_dims(self, dim.value(), "argmax()");

    auto wrap_dim = maybe_wrap_dim(dim.value(), self.dim());
    if (sizes[wrap_dim] == 1) {
      if (keepdim) {
        result = at::zeros(sizes, self.options().dtype(at::kLong));
      } else {
        auto sizes_vec = sizes.vec();
        sizes_vec.erase(sizes_vec.begin() + wrap_dim);
        result = at::zeros(sizes_vec, self.options().dtype(at::kLong));
      }
      return result;
    }
    in = c10::MaybeOwned<Tensor>::borrowed(self);
  } else {
    TORCH_CHECK_INDEX(self.numel() != 0, "argmax_out(): Expected reduction dim to be specified for input.numel() == 0.");
    in = c10::MaybeOwned<Tensor>::owned(self.reshape({-1}));
    keepdim = false;
  }
  auto itr = make_reduction("argmax", result, *in, dim.value_or(0), keepdim,
      self.scalar_type(), at::kLong);
  if (itr.numel() != 0) {
    argmax_stub(itr.device_type(), itr);
  }
  return result;
}

Tensor argmax(const Tensor& self, c10::optional<int64_t> dim, bool keepdims) {
  Tensor result = at::empty({0}, self.options().dtype(at::kLong));
  return at::native::argmax_out(self, dim, keepdims, result);
}

Tensor& argmin_out(const Tensor& self, c10::optional<int64_t> dim, bool keepdim, Tensor& result) {
  c10::MaybeOwned<Tensor> in;
  if (dim) {
    auto sizes = self.sizes();
    zero_numel_check_dims(self, dim.value(), "argmin()");

    auto wrap_dim = maybe_wrap_dim(dim.value(), self.dim());
    if (sizes[wrap_dim] == 1) {
      if (keepdim) {
        result = at::zeros(sizes, self.options().dtype(at::kLong));
      } else {
        auto sizes_vec = sizes.vec();
        sizes_vec.erase(sizes_vec.begin() + wrap_dim);
        result = at::zeros(sizes_vec, self.options().dtype(at::kLong));
      }
      return result;
    }
    in = c10::MaybeOwned<Tensor>::borrowed(self);
  } else {
    TORCH_CHECK_INDEX(self.numel() != 0, "argmin_out(): Expected reduction dim to be specified for input.numel() == 0.");
    in = c10::MaybeOwned<Tensor>::owned(self.reshape({-1}));
    keepdim = false;
  }
  auto itr = make_reduction("argmin", result, *in, dim.value_or(0), keepdim,
      self.scalar_type(), at::kLong);
  if (itr.numel() != 0) {
    argmin_stub(itr.device_type(), itr);
  }
  return result;
}

Tensor argmin(const Tensor& self, c10::optional<int64_t> dim, bool keepdims) {
  Tensor result = at::empty({0}, self.options().dtype(at::kLong));
  return at::native::argmin_out(self, dim, keepdims, result);
}

static double std_var_all_cpu(const Tensor& self, int64_t correction, bool take_sqrt) {
  const auto dtype = self.scalar_type();
  TORCH_CHECK(dtype == kDouble || dtype == kFloat,
              "std_var_all: Unsupported dtype ", dtype);

  auto mean = self.mean().item<double>();
  auto iter = TensorIteratorConfig()
      .add_input(self)
      .build();

  auto reduction = [&](int64_t begin, int64_t end, double thread_sum) {
    AT_DISPATCH_FLOATING_TYPES(iter.common_dtype(), "std_var_all_cpu", [&] {
      iter.serial_for_each([&] (char** data, const int64_t* strides, int64_t size0, int64_t size1) {
        const double local_mean = mean;
        const int64_t inner_stride = strides[0];
        const int64_t outer_stride = strides[1];

        double local_sum = 0.0;
        for (int64_t i = 0; i < size1; ++i) {
          const char* row_ptr = data[0] + outer_stride * i;
          for (int64_t j = 0; j < size0; ++j) {
            const auto ptr = reinterpret_cast<const scalar_t*>(row_ptr + inner_stride * j);
            auto dx = (static_cast<double>(*ptr) - local_mean);
            local_sum += dx * dx;
          }
        }
        thread_sum += local_sum;
      }, {begin, end});
    });

    return thread_sum;
  };

  // ((x - mean)**2).sum()
  const double sum_dx2 = at::parallel_reduce(
      0, iter.numel(), at::internal::GRAIN_SIZE, 0.0, reduction, std::plus<>{});

  const auto var = [&] () __ubsan_ignore_float_divide_by_zero__ {
    return sum_dx2 / std::max(int64_t{0}, self.numel() - correction);
  }();
  const auto result = take_sqrt ? std::sqrt(var) : var;

  if (dtype == kFloat) {
    // Convert to infinity if out of range for a float.
    // Doing it now prevents checked_convert failing later
    return static_cast<float>(result);
  }
  return result;
}

static Tensor& std_var_out(
    const char* fname, Tensor& result, const Tensor& self,
    c10::optional<IntArrayRef> dim, c10::optional<int64_t> correction_opt,
    bool keepdim, bool take_sqrt) {
  TORCH_CHECK(self.device().is_cpu() || self.device().is_cuda(),
              "std and var only supports tensors on a CPU or CUDA device, but got: ",
              self.device().type());
  TORCH_CHECK(self.layout() == Layout::Strided,
              "std and var only supports strided layout, got: ", self.layout());
  TORCH_CHECK(at::isFloatingType(self.scalar_type()) || at::isComplexType(self.scalar_type()),
              "std and var only support floating point and complex dtypes");

  if (at::isComplexType(self.scalar_type())) {
    // For complex, calculate variance of real and imaginary components
    // seperately then add to get overall variance.
    ScalarType dtype = c10::toValueType(get_dtype_from_result(result, {}));
    Tensor real_in = at::real(self);
    Tensor real_out = at::empty({0}, self.options().dtype(dtype));
    std_var_out(
        fname,
        real_out,
        real_in,
        dim,
        correction_opt,
        keepdim,
        /*take_sqrt=*/false);

    Tensor imag_in = at::imag(self);
    Tensor imag_out = at::empty({0}, self.options().dtype(dtype));
    std_var_out(
        fname,
        imag_out,
        imag_in,
        dim,
        correction_opt,
        keepdim,
        /*take_sqrt=*/false);

    at::add_out(result, real_out, imag_out);
    if (take_sqrt) {
      at::sqrt_out(result, result);
    }
    return result;
  }

  // Computation for floating point
  const auto correction = correction_opt.value_or(1);
  ScalarType dtype = get_dtype_from_result(result, {});
  auto iter = make_reduction(fname, result, self, dim, keepdim, dtype);

  if (iter.numel() == 0) {
    // Trivial reduction
    result.fill_(std::numeric_limits<double>::quiet_NaN());
    return result;
  } else if (
      result.numel() == 1 && iter.device_type() == kCPU &&
      iter.common_dtype() != kBFloat16 && iter.common_dtype() != kHalf) {
    // NOTE: CPU performance significantly regressed when attempting to port to
    // ATen,
    //   so all-reduce has a custom implementation.
    //   See https://github.com/pytorch/pytorch/pull/43858.
    result.fill_(std_var_all_cpu(self, correction, take_sqrt));
  } else {
    std_var_stub(iter.device_type(), iter, correction, take_sqrt);
  }
  return result;
}

static std::tuple<Tensor&, Tensor&> std_var_mean_out(
    const char* fname, Tensor& result1, Tensor& result2, const Tensor& self,
    c10::optional<IntArrayRef> dim, c10::optional<int64_t> correction_opt,
    bool keepdim, bool take_sqrt) {
  AT_ASSERT(result1.defined() && result2.defined());
  TORCH_CHECK(self.device().is_cpu() || self.is_cuda(),
              fname, " only supports tensors on a CPU or CUDA device, got: ",
              self.device().type());
  TORCH_CHECK(self.layout() == Layout::Strided,
              fname, " only supports strided layout, got: ", self.layout());
  TORCH_CHECK(at::isFloatingType(self.scalar_type()) || at::isComplexType(self.scalar_type()),
              fname, " only support floating point and complex dtypes");
  TORCH_CHECK(result1.scalar_type() == c10::toValueType(result2.scalar_type()),
              fname, " expected result1 to be real and match the precision of result2. Got ",
              result1.scalar_type(), " and ", result2.scalar_type(), ".");

  if (at::isComplexType(self.scalar_type())) {
    // For complex, calculate for real and imaginary components seperately then combine as:
    // variance = var_real + var_imag
    // mean = mean_real + j * mean_imag
    ScalarType dtype = c10::toValueType(get_dtype_from_result(result1, {}));
    Tensor real_in = at::real(self);
    Tensor real_out_var = at::empty({0}, self.options().dtype(dtype));
    Tensor real_out_mean = at::empty({0}, self.options().dtype(dtype));
    std_var_mean_out(
        fname,
        real_out_var,
        real_out_mean,
        real_in,
        dim,
        correction_opt,
        keepdim,
        /*take_sqrt=*/false);

    Tensor imag_in = at::imag(self);
    Tensor imag_out_var = at::empty({0}, self.options().dtype(dtype));
    Tensor imag_out_mean = at::empty({0}, self.options().dtype(dtype));
    std_var_mean_out(
        fname,
        imag_out_var,
        imag_out_mean,
        imag_in,
        dim,
        correction_opt,
        keepdim,
        /*take_sqrt=*/false);

    at::add_out(result1, real_out_var, imag_out_var);
    if (take_sqrt) {
      at::sqrt_out(result1, result1);
    }
    at::complex_out(result2, real_out_mean, imag_out_mean);
    return std::tuple<Tensor&, Tensor&>(result1, result2);
  }

  // Computation for floating point
  const auto correction = correction_opt.value_or(1);
  ScalarType dtype = get_dtype_from_result(result1, {});
  auto iter =
      make_reduction(fname, result1, result2, self, dim, keepdim, dtype);

  if (iter.numel() == 0) {
    // Trivial reduction
    result1.fill_(std::numeric_limits<double>::quiet_NaN());
    result2.fill_(std::numeric_limits<double>::quiet_NaN());
  } else {
    std_var_stub(iter.device_type(), iter, correction, take_sqrt);
  }
  return std::tuple<Tensor&, Tensor&>(result1, result2);
}

std::tuple<Tensor, Tensor> var_mean(
    const Tensor& self, IntArrayRef dim, bool unbiased, bool keepdim) {
  return at::var_mean(self, /*dim=*/c10::optional<IntArrayRef>(dim),
                      /*correction=*/int64_t{unbiased ? 1 : 0}, keepdim);
}

std::tuple<Tensor, Tensor> std_mean(
    const Tensor& self, IntArrayRef dim, bool unbiased, bool keepdim) {
  return at::std_mean(self, /*dim=*/c10::optional<IntArrayRef>(dim),
                      /*correction=*/int64_t{unbiased ? 1 : 0}, keepdim);
}

std::tuple<Tensor, Tensor> std_mean(const Tensor& self, bool unbiased) {
  return at::std_mean(
      self, /*dim=*/c10::nullopt, /*correction=*/int64_t{unbiased ? 1 : 0});
}

std::tuple<Tensor, Tensor> var_mean(const Tensor& self, bool unbiased) {
  return at::var_mean(
      self, /*dim=*/c10::nullopt, /*correction=*/int64_t{unbiased ? 1 : 0});
}

std::tuple<Tensor&, Tensor&> var_mean_out(
    Tensor& result1, Tensor& result2, const Tensor& self, IntArrayRef dim,
    int64_t correction, bool keepdim) {
  return std_var_mean_out(
      "var_mean", result1, result2, self, dim, correction, keepdim, false);
}

static TensorOptions options_to_value_type(TensorOptions opts) {
  auto scalar_type = typeMetaToScalarType(opts.dtype());
  return opts.dtype(c10::toValueType(scalar_type));
}

std::tuple<Tensor, Tensor> var_mean(
    const Tensor& self, c10::optional<IntArrayRef> dim,
    c10::optional<int64_t> correction, bool keepdim) {
  Tensor result1 = at::empty({0}, options_to_value_type(self.options()));
  Tensor result2 = at::empty({0}, self.options());
  return std_var_mean_out(
      "var_mean", result1, result2, self, dim, correction, keepdim, false);
}

std::tuple<Tensor, Tensor> std_mean(
    const Tensor& self, c10::optional<IntArrayRef> dim,
    c10::optional<int64_t> correction, bool keepdim) {
  Tensor result1 = at::empty({0}, options_to_value_type(self.options()));
  Tensor result2 = at::empty({0}, self.options());
  return std_var_mean_out(
      "std_mean", result1, result2, self, dim, correction, keepdim, true);
}

Tensor var(const Tensor& self, bool unbiased) {
  return at::var(
      self, /*dim=*/c10::nullopt, /*correction=*/int64_t{unbiased ? 1 : 0});
}

Tensor var(const Tensor& self, IntArrayRef dim, bool unbiased, bool keepdim) {
  return at::var(self, /*dim=*/c10::optional<IntArrayRef>(dim),
                 /*correction=*/int64_t{unbiased ? 1 : 0}, keepdim);
}

Tensor& var_out(const Tensor& self, IntArrayRef dim, bool unbiased, bool keepdim, Tensor& result) {
  return at::var_out(result, self, /*dim=*/c10::optional<IntArrayRef>(dim),
                     /*correction=*/int64_t{unbiased ? 1 : 0}, keepdim);
}

Tensor std(const Tensor& self, bool unbiased) {
  return at::std(
      self, /*dim=*/c10::nullopt, /*correction=*/int64_t{unbiased ? 1 : 0});
}

Tensor std(const Tensor& self, IntArrayRef dim, bool unbiased, bool keepdim) {
  return at::std(self, /*dim=*/c10::optional<IntArrayRef>(dim),
                 /*correction=*/int64_t{unbiased ? 1 : 0}, keepdim);
}

Tensor& std_out(const Tensor& self, IntArrayRef dim, bool unbiased, bool keepdim, Tensor& result) {
  return at::std_out(result, self, /*dim=*/c10::optional<IntArrayRef>(dim),
                     /*correction=*/int64_t{unbiased ? 1 : 0}, keepdim);
}

Tensor std(const Tensor& self, c10::optional<IntArrayRef> dim,
           c10::optional<int64_t> correction, bool keepdim) {
  Tensor result = at::empty({0}, options_to_value_type(self.options()));
  return std_var_out("std", result, self, dim, correction, keepdim, true);
}

Tensor& std_out(
    const Tensor& self, c10::optional<IntArrayRef> dim,
    c10::optional<int64_t> correction, bool keepdim, Tensor& result) {
  return std_var_out("std", result, self, dim, correction, keepdim, true);
}

Tensor& var_out(
    const Tensor& self, c10::optional<IntArrayRef> dim,
    c10::optional<int64_t> correction, bool keepdim, Tensor& result) {
  return std_var_out("var", result, self, dim, correction, keepdim, false);
}

Tensor var(
    const Tensor& self, c10::optional<IntArrayRef> dim,
    c10::optional<int64_t> correction, bool keepdim) {
  Tensor result = at::empty({0}, options_to_value_type(self.options()));
  return std_var_out("var", result, self, dim, correction, keepdim, false);
}

Tensor std(const Tensor& self, DimnameList dim, bool unbiased, bool keepdim) {
  return at::std(self, dimnames_to_positions(self, dim), unbiased, keepdim);
}

Tensor& std_out(const Tensor& self, DimnameList dim, bool unbiased, bool keepdim, Tensor& result) {
  return at::std_out(result, self, dimnames_to_positions(self, dim), unbiased, keepdim);
}

Tensor var(const Tensor& self, DimnameList dim, bool unbiased, bool keepdim) {
  return at::var(self, dimnames_to_positions(self, dim), unbiased, keepdim);
}

Tensor& var_out(const Tensor& self, DimnameList dim, bool unbiased, bool keepdim, Tensor& result) {
  return at::var_out(
      result, self, dimnames_to_positions(self, dim), unbiased, keepdim);
}

std::tuple<Tensor,Tensor> var_mean(const Tensor& self, DimnameList dim, bool unbiased, bool keepdim) {
  return at::var_mean(self, dimnames_to_positions(self, dim), unbiased, keepdim);
}

std::tuple<Tensor,Tensor> std_mean(const Tensor& self, DimnameList dim, bool unbiased, bool keepdim) {
  return at::std_mean(self, dimnames_to_positions(self, dim), unbiased, keepdim);
}

Tensor std(const Tensor& self, DimnameList dim, c10::optional<int64_t> correction, bool keepdim) {
  return at::std(self, dimnames_to_positions(self, dim), correction, keepdim);
}

Tensor& std_out(const Tensor& self, DimnameList dim, c10::optional<int64_t> correction,
                bool keepdim, Tensor& result) {
  return at::std_out(result, self, dimnames_to_positions(self, dim), correction, keepdim);
}

Tensor var(const Tensor& self, DimnameList dim, c10::optional<int64_t> correction, bool keepdim) {
  return at::var(self, dimnames_to_positions(self, dim), correction, keepdim);
}

Tensor& var_out(const Tensor& self, DimnameList dim, c10::optional<int64_t> correction,
                bool keepdim, Tensor& result) {
  return at::var_out(
      result, self, dimnames_to_positions(self, dim), correction, keepdim);
}

std::tuple<Tensor,Tensor> var_mean(const Tensor& self, DimnameList dim,
                                   c10::optional<int64_t> correction, bool keepdim) {
  return at::var_mean(self, dimnames_to_positions(self, dim), correction, keepdim);
}

std::tuple<Tensor,Tensor> std_mean(const Tensor& self, DimnameList dim,
                                   c10::optional<int64_t> correction, bool keepdim) {
  return at::std_mean(self, dimnames_to_positions(self, dim), correction, keepdim);
}

Tensor& norm_out(const Tensor& self, const optional<Scalar>& p, DimnameList dim, bool keepdim, ScalarType dtype, Tensor& result) {
  return at::norm_out(result, self, p, dimnames_to_positions(self, dim), keepdim, dtype);
}

Tensor& norm_out(const Tensor& self, const optional<Scalar>& p, DimnameList dim, bool keepdim, Tensor& result) {
  return at::norm_out(result, self, p, dimnames_to_positions(self, dim), keepdim);
}

Tensor norm(const Tensor& self, const optional<Scalar>& p, DimnameList dim, bool keepdim, ScalarType dtype) {
  return at::norm(self, p, dimnames_to_positions(self, dim), keepdim, dtype);
}

Tensor norm(const Tensor& self, const optional<Scalar>& p, DimnameList dim, bool keepdim) {
  return at::norm(self, p, dimnames_to_positions(self, dim), keepdim);
}

Tensor any(const Tensor& self, Dimname dim, bool keepdim) {
  reportNYIDimnameOverload("any");
}
Tensor& any_out(const Tensor &self, Dimname dim, bool keepdim, Tensor& result) {
  reportNYIDimnameOverload("any");
}
Tensor all(const Tensor& self, Dimname dim, bool keepdim) {
  reportNYIDimnameOverload("all");
}
Tensor& all_out(const Tensor &self, Dimname dim, bool keepdim, Tensor& result) {
  reportNYIDimnameOverload("all");
}
Tensor logcumsumexp(const Tensor& self, Dimname dim) {
  return at::logcumsumexp(self, dimname_to_position(self, dim));
}
Tensor& logcumsumexp_out(const Tensor& self, Dimname dim, Tensor& result) {
  return at::logcumsumexp_out(result, self, dimname_to_position(self, dim));
}
Tensor cumsum(const Tensor& self, Dimname dim, c10::optional<ScalarType> dtype) {
  return at::cumsum(self, dimname_to_position(self, dim), dtype);
}
Tensor& cumsum_(Tensor& self, Dimname dim, c10::optional<ScalarType> dtype) {
    return native::cumsum_(self, dimname_to_position(self, dim), dtype);
}
Tensor& cumsum_out(const Tensor& self, Dimname dim, c10::optional<ScalarType> dtype, Tensor& result) {
  return at::cumsum_out(result, self, dimname_to_position(self, dim), dtype);
}
Tensor cumprod(const Tensor& self, Dimname dim, c10::optional<ScalarType> dtype) {
  return at::cumprod(self, dimname_to_position(self, dim), dtype);
}
Tensor& cumprod_(Tensor& self, Dimname dim, c10::optional<ScalarType> dtype) {
    return native::cumprod_(self, dimname_to_position(self, dim), dtype);
}
Tensor& cumprod_out(const Tensor& self, Dimname dim, c10::optional<ScalarType> dtype, Tensor& result) {
  return at::cumprod_out(result, self, dimname_to_position(self, dim), dtype);
}
std::tuple<Tensor, Tensor> cummax(const Tensor& self, Dimname dim) {
  return at::cummax(self, dimname_to_position(self, dim));
}
std::tuple<Tensor&, Tensor&> cummax_out(const Tensor& self, Dimname dim, Tensor& values, Tensor& indices) {
  return at::cummax_out(values, indices, self, dimname_to_position(self, dim));
}
std::tuple<Tensor, Tensor> cummin(const Tensor& self, Dimname dim) {
  return at::cummin(self, dimname_to_position(self, dim));
}
std::tuple<Tensor&, Tensor&> cummin_out(const Tensor& self, Dimname dim, Tensor& values, Tensor& indices) {
  return at::cummin_out(values, indices, self, dimname_to_position(self, dim));
}

Tensor dist(const Tensor &self, const Tensor& other, const Scalar& p){
  return at::norm(self - other, p);
}

bool cpu_equal(const Tensor& self, const Tensor& other) {
  if (!at::namedinference::are_names_equal(
        self.unsafeGetTensorImpl(), other.unsafeGetTensorImpl())) {
    return false;
  }
  at::NoNamesGuard guard;
  TORCH_CHECK(self.device() == other.device(), "Cannot compare two tensors on "
              "different devices. Got: ", self.device(), " and ", other.device());
  TORCH_CHECK(self.dtype() == other.dtype(),
              "Expected object of scalar type ", self.dtype(), " but got scalar type ",
              other.dtype(), " for argument 'other'");
  if (!self.is_same_size(other)) {
    return false;
  }
  std::atomic<bool> result{true};
  auto iter = TensorIteratorConfig()
    .add_input(self)
    .add_input(other)
    .allow_cpu_scalars(true)
    .promote_inputs_to_common_dtype(true)
    .build();

  AT_DISPATCH_ALL_TYPES_AND_COMPLEX_AND3(kBool, kBFloat16, kHalf, iter.input_dtype(), "equal_cpu", [&] {
    iter.for_each([&](char** data, const int64_t *strides, int64_t dim_size) {
      if (!result) {
          return;
      }
      char* self_data = data[0];
      char* other_data = data[1];
      for (int64_t i = 0; i < dim_size; ++i) {
        if (*((scalar_t*)self_data) != *((scalar_t*)other_data)) {
          result = false;
          return;
        }
        self_data += strides[0];
        other_data += strides[1];
      }
    });
  });
  return result.load();
}

// max(dim), min(dim), topk(dim), mode(dim), are examples of reduction
// functions that select values. value_selecting_reduction_backward is the
// backward function for those operators; it propagates the grad to the
// specific value locations referred to at `indices`.
Tensor value_selecting_reduction_backward(const Tensor& grad, int64_t dim, const Tensor& indices, IntArrayRef sizes, bool keepdim) {
  if (!keepdim && sizes.size() > 0) {
    auto grad_ = grad.unsqueeze(dim);
    auto indices_ = indices.unsqueeze(dim);
    return at::zeros(sizes, grad_.options()).scatter_(dim, indices_, grad_);
  }
  return at::zeros(sizes, grad.options()).scatter_(dim, indices, grad);
}

}} // namespace at::native<|MERGE_RESOLUTION|>--- conflicted
+++ resolved
@@ -61,7 +61,6 @@
     }
   }
 
-<<<<<<< HEAD
   return out_dtype;
 }
 
@@ -76,11 +75,7 @@
   auto out_dtype = check_allany_and_get_output_dtype(name, self, result, dim, keepdim);
   auto shape = get_reduction_shape(self, dim, keepdim);
   meta.set_output(shape, self.options().dtype(out_dtype));
-=======
-  auto shape = get_reduction_shape(self, dim, keepdim);
-  meta.set_output(shape, self.options().dtype(out_dtype));
   namedinference::propagate_names_for_reduction(result, self, dim, keepdim);
->>>>>>> 9443b552
 }
 
 TORCH_META_FUNC2(all, dim)(const Tensor& self, int64_t dim, bool keepdim) {
