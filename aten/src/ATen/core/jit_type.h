--- conflicted
+++ resolved
@@ -1792,11 +1792,8 @@
       const std::string& name,
       const TypePtr& type,
       bool is_parameter = false,
-<<<<<<< HEAD
-      bool was_registered_as_buffer = false);
-=======
+      bool was_registered_as_buffer = false,
       bool allow_any = false);
->>>>>>> 9fe82435
 
   // [Internal Only] Remove attribute from the ClassType,
   // caller is responsible to make sure the modification is safe:
@@ -1812,17 +1809,11 @@
       const std::string& name,
       TypePtr ty,
       bool is_parameter = false,
-<<<<<<< HEAD
-      bool was_registered_as_buffer = false) {
-    auto slot_idx = findAttributeSlot(name);
-    if (!slot_idx) {
-      return addAttribute(name, ty, is_parameter, was_registered_as_buffer);
-=======
+      bool was_registered_as_buffer = false,
       bool allow_any = false) {
     auto slot_idx = findAttributeSlot(name);
     if (!slot_idx) {
-      return addAttribute(name, ty, is_parameter, allow_any);
->>>>>>> 9fe82435
+      return addAttribute(name, ty, is_parameter, was_registered_as_buffer, allow_any);
     }
 
     TORCH_CHECK(
